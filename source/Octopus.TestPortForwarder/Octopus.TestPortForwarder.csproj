<Project Sdk="Microsoft.NET.Sdk">

    <PropertyGroup>
        <LangVersion>9.0</LangVersion>
        <RootNamespace>Octopus.TestPortForwarder</RootNamespace>
        <Nullable>enable</Nullable>
    </PropertyGroup>

    <PropertyGroup Condition="!$([MSBuild]::IsOSUnixLike())">
<<<<<<< HEAD
        <TargetFrameworks>net48;net6.0;net8.0</TargetFrameworks>
=======
        <TargetFrameworks>net48;net6.0</TargetFrameworks>
>>>>>>> 95f01374
    </PropertyGroup>
    <PropertyGroup Condition="$([MSBuild]::IsOSUnixLike())">
        <TargetFrameworks>net6.0;net8.0</TargetFrameworks>
    </PropertyGroup>
    <ItemGroup>
        <PackageReference Include="Serilog" Version="2.12.0" />
    </ItemGroup>

    <PropertyGroup Condition=" '$(TargetFramework)' == 'net48' ">
        <DefineConstants>$(DefineConstants);DOES_NOT_SUPPORT_CANCELLATION_ON_SOCKETS</DefineConstants>
    </PropertyGroup>
    
</Project><|MERGE_RESOLUTION|>--- conflicted
+++ resolved
@@ -7,11 +7,8 @@
     </PropertyGroup>
 
     <PropertyGroup Condition="!$([MSBuild]::IsOSUnixLike())">
-<<<<<<< HEAD
         <TargetFrameworks>net48;net6.0;net8.0</TargetFrameworks>
-=======
         <TargetFrameworks>net48;net6.0</TargetFrameworks>
->>>>>>> 95f01374
     </PropertyGroup>
     <PropertyGroup Condition="$([MSBuild]::IsOSUnixLike())">
         <TargetFrameworks>net6.0;net8.0</TargetFrameworks>
