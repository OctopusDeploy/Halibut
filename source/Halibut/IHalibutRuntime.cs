using System;
using System.Collections.Generic;
using System.Net;
using Halibut.Diagnostics;

namespace Halibut
{
    public enum HandleUnauthorizedClientMode
    {
        BlockConnection,
        TrustAndAllowConnection
    }

    public interface IHalibutRuntime : IDisposable
    {
        ILogFactory Logs { get; }
        int Listen();
        int Listen(int port);
        int Listen(IPEndPoint endpoint);
        void ListenWebSocket(string endpoint);
        void Poll(Uri subscription, ServiceEndPoint endPoint);
        ServiceEndPoint Discover(Uri uri);
        ServiceEndPoint Discover(ServiceEndPoint endpoint);
        TService CreateClient<TService>(string endpointBaseUri, string publicThumbprint);
        TService CreateClient<TService>(ServiceEndPoint endpoint);
        void Trust(string clientThumbprint);
        void RemoveTrust(string clientThumbprint);
        void TrustOnly(IReadOnlyList<string> thumbprints);
        bool IsTrusted(string remoteThumbprint);

        void Route(ServiceEndPoint to, ServiceEndPoint via);
        void SetFriendlyHtmlPageContent(string html);
<<<<<<< HEAD
        Func<string, string, HandleUnauthorizedClientMode> UnauthorizedClientConnect { get; set; }
=======
        void Disconnect(ServiceEndPoint endpoint);
>>>>>>> d47dc9a4
    }
}<|MERGE_RESOLUTION|>--- conflicted
+++ resolved
@@ -30,10 +30,7 @@
 
         void Route(ServiceEndPoint to, ServiceEndPoint via);
         void SetFriendlyHtmlPageContent(string html);
-<<<<<<< HEAD
+        void Disconnect(ServiceEndPoint endpoint);
         Func<string, string, HandleUnauthorizedClientMode> UnauthorizedClientConnect { get; set; }
-=======
-        void Disconnect(ServiceEndPoint endpoint);
->>>>>>> d47dc9a4
     }
 }