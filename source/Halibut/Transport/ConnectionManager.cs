--- conflicted
+++ resolved
@@ -8,12 +8,8 @@
 
 namespace Halibut.Transport
 {
-<<<<<<< HEAD
-    public class ConnectionManager : IDisposable, IAsyncDisposable
-=======
     [Obsolete]
     public class ConnectionManager : IConnectionManager
->>>>>>> 5b43ba63
     {
         readonly ConnectionPool<ServiceEndPoint, IConnection> pool = new();
         readonly Dictionary<ServiceEndPoint, HashSet<IConnection>> activeConnections = new();
