using System;
using System.Collections.Generic;
using System.IO;
using System.Net;
using System.Net.Security;
using System.Net.Sockets;
using System.Runtime.InteropServices;
using System.Security.Authentication;
using System.Security.Cryptography.X509Certificates;
using System.Text;
using System.Threading;
using System.Threading.Tasks;
using Halibut.Diagnostics;
using Halibut.Transport.Observability;
using Halibut.Transport.Protocol;
using Halibut.Transport.Streams;
using Halibut.Util;

namespace Halibut.Transport
{
    [Flags]
    enum HANDLE_FLAGS : uint
    {
        None = 0,
        INHERIT = 1,
        PROTECT_FROM_CLOSE = 2
    }

    public class SecureListener : IDisposable
    {
        [DllImport("kernel32.dll", SetLastError = true)]
        static extern bool SetHandleInformation(IntPtr hObject, HANDLE_FLAGS dwMask, HANDLE_FLAGS dwFlags);

        readonly IPEndPoint endPoint;
        readonly X509Certificate2 serverCertificate;
        readonly ExchangeProtocolBuilder exchangeProtocolBuilder;
        readonly Predicate<string> verifyClientThumbprint;
        readonly Func<string, string, UnauthorizedClientConnectResponse> unauthorizedClientConnect;
        readonly ILogFactory logFactory;
        readonly Func<string> getFriendlyHtmlPageContent;
        readonly Func<Dictionary<string, string>> getFriendlyHtmlPageHeaders;
        readonly CancellationTokenSource cts;
        readonly CancellationToken cancellationToken;
        readonly TcpClientManager tcpClientManager = new();
        readonly ExchangeActionAsync exchangeAction;
        readonly AsyncHalibutFeature asyncHalibutFeature;
        readonly HalibutTimeoutsAndLimits halibutTimeoutsAndLimits;
        readonly IStreamFactory streamFactory;
        readonly IConnectionsObserver connectionsObserver;
        ILog log;
        TcpListener listener;
        Thread backgroundThread;

        public SecureListener(
            IPEndPoint endPoint, 
            X509Certificate2 serverCertificate, 
            ExchangeProtocolBuilder exchangeProtocolBuilder, 
            ExchangeActionAsync exchangeAction, 
            Predicate<string> verifyClientThumbprint, 
            ILogFactory logFactory, 
            Func<string> getFriendlyHtmlPageContent, 
            Func<Dictionary<string, string>> getFriendlyHtmlPageHeaders,
            Func<string, string, UnauthorizedClientConnectResponse> unauthorizedClientConnect, 
            AsyncHalibutFeature asyncHalibutFeature,
            HalibutTimeoutsAndLimits halibutTimeoutsAndLimits,
            IStreamFactory streamFactory, 
            IConnectionsObserver connectionsObserver)
        {
            this.endPoint = endPoint;
            this.serverCertificate = serverCertificate;
            this.exchangeProtocolBuilder = exchangeProtocolBuilder;
            this.exchangeAction = exchangeAction;
            this.verifyClientThumbprint = verifyClientThumbprint;
            this.unauthorizedClientConnect = unauthorizedClientConnect;
            this.logFactory = logFactory;
            this.getFriendlyHtmlPageContent = getFriendlyHtmlPageContent;
            this.getFriendlyHtmlPageHeaders = getFriendlyHtmlPageHeaders;
            this.asyncHalibutFeature = asyncHalibutFeature;
            this.halibutTimeoutsAndLimits = halibutTimeoutsAndLimits;
            this.streamFactory = streamFactory;
            this.connectionsObserver = connectionsObserver ?? NoOpConnectionsObserver.Instance();
            this.cts = new CancellationTokenSource();
            this.cancellationToken = cts.Token;

            EnsureCertificateIsValidForListening(serverCertificate);
        }

        public int Start()
        {
            listener = new TcpListener(endPoint);
            if (endPoint.Address.AddressFamily == AddressFamily.InterNetworkV6)
            {
                listener.Server.DualMode = true;
            }
            listener.Start();

            if (IsWindows())
            {
                // set socket handle as not inherited so that when tentacle runs powershell
                // with System.Diagnostics.Process those scripts don't lock the socket
                SetHandleInformation(listener.Server.Handle, HANDLE_FLAGS.INHERIT, HANDLE_FLAGS.None);
            }

            log = logFactory.ForEndpoint(new Uri("listen://" + listener.LocalEndpoint));
            log.Write(EventType.ListenerStarted, "Listener started");

            backgroundThread = new Thread(Accept)
            {
                Name = "Accept connections on " + listener.LocalEndpoint
            };
            backgroundThread.IsBackground = true;
            backgroundThread.Start();

            return ((IPEndPoint)listener.LocalEndpoint).Port;
        }

        // TODO - ASYNC ME UP - Async Version Needed
        public void Disconnect(string thumbprint)
        {
            tcpClientManager.Disconnect(thumbprint);
        }

        void Accept()
        {
            // See: https://github.com/OctopusDeploy/Issues/issues/6035
            // See: https://github.com/dotnet/corefx/issues/26034

            void WaitForPendingConnectionOrCancellation()
            {
                SpinWait.SpinUntil(() => cts.IsCancellationRequested || listener.Pending());
            }

            const int errorThreshold = 3;

            using (IsWindows() ? cancellationToken.Register(listener.Stop) : (IDisposable) null)
            {
                var numberOfFailedAttemptsInRow = 0;
                while (!cts.IsCancellationRequested)
                {
                    try
                    {
                        if (!IsWindows())
                        {
                            WaitForPendingConnectionOrCancellation();

                            if (cts.IsCancellationRequested)
                            {
                                return;
                            }
                        }

                        var client = listener.AcceptTcpClient();
                        connectionsObserver.ConnectionAccepted();

                        Task.Run(async () => await HandleClient(client).ConfigureAwait(false)).ConfigureAwait(false);
                        numberOfFailedAttemptsInRow = 0;
                    }
                    catch (SocketException e) when (e.SocketErrorCode == SocketError.Interrupted)
                    {
                    }
                    catch (ObjectDisposedException)
                    {
                        // Happens on shutdown
                    }
                    catch (Exception ex)
                    {
                        numberOfFailedAttemptsInRow++;
                        log.WriteException(EventType.ErrorInInitialisation, "Error accepting TCP client", ex);
                        // Slow down the logs in case an exception is immediately encountered after X failed AcceptTcpClient calls
                        if (numberOfFailedAttemptsInRow >= errorThreshold)
                        {
                            var millisecondsTimeout = Math.Max(0, Math.Min(numberOfFailedAttemptsInRow - errorThreshold, 100)) * 10;
                            log.Write(
                                EventType.ErrorInInitialisation,
                                $"Accepting a connection has failed {numberOfFailedAttemptsInRow} times in a row. Waiting {millisecondsTimeout}ms before attempting to accept another connection. For a detailed troubleshooting guide go to https://g.octopushq.com/TentacleTroubleshooting"
                            );
                            Thread.Sleep(millisecondsTimeout);
                        }
                    }
                }
            }
        }

        bool IsWindows()
        {
            return Environment.OSVersion.Platform == PlatformID.Win32NT;
        }

        async Task HandleClient(TcpClient client)
        {
            try
            {
                if (asyncHalibutFeature.IsEnabled())
                {
                    client.SendTimeout = (int)halibutTimeoutsAndLimits.TcpClientSendTimeout.TotalMilliseconds;
                    client.ReceiveTimeout = (int)halibutTimeoutsAndLimits.TcpClientReceiveTimeout.TotalMilliseconds;
                }
                else
                {
#pragma warning disable CS0612
                    client.SendTimeout = (int)HalibutLimits.TcpClientSendTimeout.TotalMilliseconds;
                    client.ReceiveTimeout = (int)HalibutLimits.TcpClientReceiveTimeout.TotalMilliseconds;
#pragma warning restore CS0612
                }


                log.Write(EventType.ListenerAcceptedClient, "Accepted TCP client: {0}", client.Client.RemoteEndPoint);
                await ExecuteRequest(client).ConfigureAwait(false);
            }
            catch (ObjectDisposedException)
            {
            }
            catch (Exception ex)
            {
                log.WriteException(EventType.ErrorInInitialisation, "Error initializing TCP client", ex);
            }
        }

        async Task ExecuteRequest(TcpClient client)
        {
            var clientName = client.Client.RemoteEndPoint;
            
            Stream stream = streamFactory.CreateStream(client);
#if !NETFRAMEWORK
            await
#endif            
            using (var ssl = new SslStream(stream, true, AcceptAnySslCertificate))
            {
                var errorEventType = EventType.ErrorInInitialisation;
                try
                {
                    log.Write(EventType.SecurityNegotiation, "Performing TLS server handshake");
                    await ssl.AuthenticateAsServerAsync(serverCertificate, true, SslProtocols.Tls | SslProtocols.Tls11 | SslProtocols.Tls12, false).ConfigureAwait(false);

                    log.Write(EventType.SecurityNegotiation, "Secure connection established, client is not yet authenticated, client connected with {0}", ssl.SslProtocol.ToString());

                    var req = await ReadInitialRequest(ssl);
                    if (string.IsNullOrEmpty(req))
                    {
                        log.Write(EventType.Diagnostic, "Ignoring empty request");
                        return;
                    }

                    if (req.Substring(0, 2) != "MX")
                    {
                        log.Write(EventType.Diagnostic, "Appears to be a web browser, sending friendly HTML response");
                        await SendFriendlyHtmlPage(ssl);
                        return;
                    }

                    var thumbprint = GetThumbprint(ssl);
                    if (thumbprint == null)
                    {
                        log.Write(EventType.ClientDenied, "A client at {0} connected, and attempted a message exchange, but did not present a client certificate", clientName);
                        return;
                    }

                    if (Authorize(thumbprint, clientName))
                    {
                        if (asyncHalibutFeature == AsyncHalibutFeature.Disabled)
                        {
                            // The ExchangeMessage call can hang on reading the stream which keeps a thread alive,
                            // so we dispose the stream which will cause the thread to abort with an exceptions.
                            var weakSsl = new WeakReference(ssl);
#if !NETFRAMEWORK
                            await
#endif
                            using (cancellationToken.Register(() =>
                                   {
                                       if (weakSsl.IsAlive)
                                           ((IDisposable)weakSsl.Target).Dispose();
                                   }))
                            {
                                tcpClientManager.AddActiveClient(thumbprint, client);
                                errorEventType = EventType.Error;
                                await ExchangeMessages(ssl).ConfigureAwait(false);
                            }
                        }
                        else
                        {
                            // The stream is wrapped in a NetworkTimeoutStream which handles closing the inner stream on timeout
                            // so the weakSsl workaround is not required to ensure the stream is Disposed
                            tcpClientManager.AddActiveClient(thumbprint, client);
                            errorEventType = EventType.Error;
                            await ExchangeMessages(ssl).ConfigureAwait(false);
                        }
                    }
                }
                catch (AuthenticationException ex)
                {
                    log.WriteException(EventType.ClientDenied, "Client failed authentication: {0}", ex, clientName);
                }
                catch (IOException ex) when (ex.InnerException is SocketException)
                {
                    log.WriteException(errorEventType, "Socket IO exception: {0}", ex.InnerException, clientName);
                }
                catch (IOException ex) when (ex.InnerException is ObjectDisposedException)
                {
                    log.WriteException(EventType.ListenerStopped, "Socket IO exception: {0}", ex.InnerException, clientName);
                }
                catch (SocketException ex)
                {
                    log.WriteException(errorEventType, "Socket exception: {0}", ex, clientName);
                }
                catch (Exception ex)
                {
                    log.WriteException(errorEventType, "Unhandled error when handling request from client: {0}", ex, clientName);
                }
                finally
                {
<<<<<<< HEAD
                    try
                    {
                        SafelyRemoveClientFromTcpClientManager(client, clientName);
                        await SafelyCloseStreamAsync(stream, clientName);
                        client.CloseImmediately(ex => log.Write(EventType.Error, "Failed to close TcpClient for {0}. This may result in a memory leak. {1}", clientName, ex.Message));
                    }
                    finally
                    {
                        connectionsObserver.ConnectionClosed();
                    }
=======
                    SafelyRemoveClientFromTcpClientManager(client, clientName);
                    await SafelyCloseStreamAsync(stream, clientName);
                    client.CloseImmediately(ex => log.Write(errorEventType, "Failed to close TcpClient for {0}. This may result in a memory leak. {1}", clientName, ex.Message));
>>>>>>> 950b4dd4
                }
            }
        }
        
        async Task SafelyCloseStreamAsync(Stream stream, EndPoint clientName)
        {
            try
            {
                await stream.DisposeAsync();
            }
            catch (Exception ex)
            {
                log.Write(EventType.Error, "Failed to close stream for {0}. This may result in a memory leak. {1}", clientName, ex.Message);
            }
        }

        void SafelyRemoveClientFromTcpClientManager(TcpClient client, EndPoint clientName)
        {
            try
            {
                tcpClientManager?.RemoveClient(client);
            }
            catch (Exception ex)
            {
                log.Write(EventType.Error, "Failed to release TcpClient from TcpClientManager for {0}. This may result in a memory leak. {1}", clientName, ex.Message);
            }
        }

        async Task SendFriendlyHtmlPage(Stream stream)
        {
            var message = getFriendlyHtmlPageContent();
            var headers = getFriendlyHtmlPageHeaders();

            if (asyncHalibutFeature.IsEnabled())
            {
                await stream.WriteLineAsync("HTTP/1.0 200 OK", cancellationToken);
                await stream.WriteLineAsync("Content-Type: text/html; charset=utf-8", cancellationToken);
                await stream.WriteLineAsync("Content-Length: " + message.Length, cancellationToken);
                foreach (var header in headers)
                    await stream.WriteLineAsync($"{header.Key}: {header.Value}", cancellationToken);
                await stream.WriteLineAsync(string.Empty, cancellationToken);
                await stream.WriteLineAsync(message, cancellationToken);
                await stream.WriteLineAsync(string.Empty, cancellationToken);
                await stream.FlushAsync();
            }
            else
            {
                // This could fail if the client terminates the connection and we attempt to write to it
                // Disposing the StreamWriter will close the stream - it owns the stream
#if !NETFRAMEWORK
                await
#endif
                using (var writer = new StreamWriter(stream, new UTF8Encoding(false)) { NewLine = "\r\n" })
                {
                    writer.WriteLine("HTTP/1.0 200 OK");
                    writer.WriteLine("Content-Type: text/html; charset=utf-8");
                    writer.WriteLine("Content-Length: " + message.Length);
                    foreach (var header in headers)
                        writer.WriteLine($"{header.Key}: {header.Value}");
                    writer.WriteLine();
                    writer.WriteLine(message);
                    writer.WriteLine();
                    writer.Flush();
                    stream.Flush();
                }
            }
        }

        static string GetThumbprint(SslStream stream)
        {
            if (stream.RemoteCertificate == null)
            {
                return null;
            }

            var thumbprint = new X509Certificate2(stream.RemoteCertificate.Export(X509ContentType.Cert), (string)null!).Thumbprint;
            return thumbprint;
        }

        bool Authorize(string thumbprint, EndPoint clientName)
        {
            if (thumbprint == null)
                return false;

            log.Write(EventType.Diagnostic, "Begin authorization");

            var isAuthorized = verifyClientThumbprint(thumbprint);

            if (!isAuthorized)
            {
                log.Write(EventType.ClientDenied, "A client at {0} connected, and attempted a message exchange, but it presented a client certificate with the thumbprint '{1}' which is not in the list of thumbprints that we trust", clientName, thumbprint);
                var response = unauthorizedClientConnect(clientName.ToString(), thumbprint);
                if (response == UnauthorizedClientConnectResponse.BlockConnection)
                    return false;
            }

            log.Write(EventType.Security, "Client at {0} authenticated as {1}", clientName, thumbprint);
            return true;
        }

        Task ExchangeMessages(SslStream stream)
        {
            log.Write(EventType.Diagnostic, "Begin message exchange");

            return exchangeAction(exchangeProtocolBuilder(stream, log), cancellationToken);
        }

        static bool AcceptAnySslCertificate(object sender, X509Certificate clientCertificate, X509Chain chain, SslPolicyErrors sslpolicyerrors)
        {
            return true;
        }

        // ReSharper disable once UnusedParameter.Local
        static void EnsureCertificateIsValidForListening(X509Certificate2 certificate)
        {
            if (certificate == null) throw new Exception("No certificate was provided.");

            if (!certificate.HasPrivateKey)
            {
                throw new Exception("The X509 certificate provided does not have a private key, and so it cannot be used for listening.");
            }
        }

        async Task<string> ReadInitialRequest(Stream stream)
        {
            var builder = new StringBuilder();
            var lastWasNewline = false;
            while (builder.Length < 20000)
            {
                var b = asyncHalibutFeature.IsEnabled()
                    ? await stream.ReadByteAsync(cancellationToken)
                    : stream.ReadByte();

                if (b == -1) return builder.ToString();

                var c = (char)b;
                if (c == '\r')
                {
                    // ignore
                }
                else if (c == '\n')
                {
                    builder.AppendLine();

                    if (lastWasNewline)
                        break;

                    lastWasNewline = true;
                }
                else
                {
                    lastWasNewline = false;
                    builder.Append(c);
                }
            }
            return builder.ToString();
        }

        public void Dispose()
        {
            cts.Cancel();
            backgroundThread?.Join();
            listener?.Stop();
            tcpClientManager.Dispose();
            cts.Dispose();
            log?.Write(EventType.ListenerStopped, "Listener stopped");
        }
    }
}<|MERGE_RESOLUTION|>--- conflicted
+++ resolved
@@ -308,22 +308,16 @@
                 }
                 finally
                 {
-<<<<<<< HEAD
                     try
                     {
                         SafelyRemoveClientFromTcpClientManager(client, clientName);
                         await SafelyCloseStreamAsync(stream, clientName);
-                        client.CloseImmediately(ex => log.Write(EventType.Error, "Failed to close TcpClient for {0}. This may result in a memory leak. {1}", clientName, ex.Message));
+                        client.CloseImmediately(ex => log.Write(errorEventType, "Failed to close TcpClient for {0}. This may result in a memory leak. {1}", clientName, ex.Message));
                     }
                     finally
                     {
                         connectionsObserver.ConnectionClosed();
                     }
-=======
-                    SafelyRemoveClientFromTcpClientManager(client, clientName);
-                    await SafelyCloseStreamAsync(stream, clientName);
-                    client.CloseImmediately(ex => log.Write(errorEventType, "Failed to close TcpClient for {0}. This may result in a memory leak. {1}", clientName, ex.Message));
->>>>>>> 950b4dd4
                 }
             }
         }
