using System;
using System.Collections.Generic;
using System.IO;
using System.Net;
using System.Net.Security;
using System.Net.Sockets;
using System.Runtime.InteropServices;
using System.Security.Authentication;
using System.Security.Cryptography.X509Certificates;
using System.Text;
using System.Threading;
using System.Threading.Tasks;
using Halibut.Diagnostics;
using Halibut.Transport.Protocol;
using Halibut.Transport.Streams;
using Halibut.Util;

namespace Halibut.Transport
{
    [Flags]
    enum HANDLE_FLAGS : uint
    {
        None = 0,
        INHERIT = 1,
        PROTECT_FROM_CLOSE = 2
    }

    public class SecureListener : IDisposable
    {
        [DllImport("kernel32.dll", SetLastError = true)]
#pragma warning disable PC003 // Native API not available in UWP
        static extern bool SetHandleInformation(IntPtr hObject, HANDLE_FLAGS dwMask, HANDLE_FLAGS dwFlags);
#pragma warning restore PC003 // Native API not available in UWP

        readonly IPEndPoint endPoint;
        readonly X509Certificate2 serverCertificate;
        readonly ExchangeProtocolBuilder exchangeProtocolBuilder;
        readonly Predicate<string> verifyClientThumbprint;
        readonly Func<string, string, UnauthorizedClientConnectResponse> unauthorizedClientConnect;
        readonly ILogFactory logFactory;
        readonly Func<string> getFriendlyHtmlPageContent;
        readonly Func<Dictionary<string, string>> getFriendlyHtmlPageHeaders;
        readonly CancellationTokenSource cts = new();
        readonly TcpClientManager tcpClientManager = new();
        readonly ExchangeActionAsync exchangeAction;
        readonly AsyncHalibutFeature asyncHalibutFeature;
        readonly HalibutTimeoutsAndLimits halibutTimeoutsAndLimits;
        ILog log;
        TcpListener listener;
        Thread backgroundThread;

        public SecureListener(
            IPEndPoint endPoint, 
            X509Certificate2 serverCertificate, 
            ExchangeProtocolBuilder exchangeProtocolBuilder, 
            ExchangeActionAsync exchangeAction, 
            Predicate<string> verifyClientThumbprint, 
            ILogFactory logFactory, 
            Func<string> getFriendlyHtmlPageContent, 
            Func<Dictionary<string, string>> getFriendlyHtmlPageHeaders,
            Func<string, string, UnauthorizedClientConnectResponse> unauthorizedClientConnect, 
            AsyncHalibutFeature asyncHalibutFeature,
            HalibutTimeoutsAndLimits halibutTimeoutsAndLimits)
        {
            this.endPoint = endPoint;
            this.serverCertificate = serverCertificate;
            this.exchangeProtocolBuilder = exchangeProtocolBuilder;
            this.exchangeAction = exchangeAction;
            this.verifyClientThumbprint = verifyClientThumbprint;
            this.unauthorizedClientConnect = unauthorizedClientConnect;
            this.logFactory = logFactory;
            this.getFriendlyHtmlPageContent = getFriendlyHtmlPageContent;
            this.getFriendlyHtmlPageHeaders = getFriendlyHtmlPageHeaders;
            this.asyncHalibutFeature = asyncHalibutFeature;
            this.halibutTimeoutsAndLimits = halibutTimeoutsAndLimits;
            EnsureCertificateIsValidForListening(serverCertificate);
        }

        public int Start()
        {
            listener = new TcpListener(endPoint);
            if (endPoint.Address.AddressFamily == AddressFamily.InterNetworkV6)
            {
                listener.Server.DualMode = true;
            }
            listener.Start();

            if (IsWindows())
            {
                // set socket handle as not inherited so that when tentacle runs powershell
                // with System.Diagnostics.Process those scripts don't lock the socket
                SetHandleInformation(listener.Server.Handle, HANDLE_FLAGS.INHERIT, HANDLE_FLAGS.None);
            }

            log = logFactory.ForEndpoint(new Uri("listen://" + listener.LocalEndpoint));
            log.Write(EventType.ListenerStarted, "Listener started");

            backgroundThread = new Thread(Accept)
            {
                Name = "Accept connections on " + listener.LocalEndpoint
            };
            backgroundThread.IsBackground = true;
            backgroundThread.Start();

            return ((IPEndPoint)listener.LocalEndpoint).Port;
        }

        public void Disconnect(string thumbprint)
        {
            tcpClientManager.Disconnect(thumbprint);
        }

        void Accept()
        {
            // See: https://github.com/OctopusDeploy/Issues/issues/6035
            // See: https://github.com/dotnet/corefx/issues/26034

            void WaitForPendingConnectionOrCancellation()
            {
                SpinWait.SpinUntil(() => cts.IsCancellationRequested || listener.Pending());
            }

            const int errorThreshold = 3;

            using (IsWindows() ? cts.Token.Register(listener.Stop) : (IDisposable) null)
            {
                var numberOfFailedAttemptsInRow = 0;
                while (!cts.IsCancellationRequested)
                {
                    try
                    {
                        if (!IsWindows())
                        {
                            WaitForPendingConnectionOrCancellation();

                            if (cts.IsCancellationRequested)
                            {
                                return;
                            }
                        }

                        var client = listener.AcceptTcpClient();
                        Task.Run(async () => await HandleClient(client).ConfigureAwait(false)).ConfigureAwait(false);
                        numberOfFailedAttemptsInRow = 0;
                    }
                    catch (SocketException e) when (e.SocketErrorCode == SocketError.Interrupted)
                    {
                    }
                    catch (ObjectDisposedException)
                    {
                        // Happens on shutdown
                    }
                    catch (Exception ex)
                    {
                        numberOfFailedAttemptsInRow++;
                        log.WriteException(EventType.Error, "Error accepting TCP client", ex);
                        // Slow down the logs in case an exception is immediately encountered after X failed AcceptTcpClient calls
                        if (numberOfFailedAttemptsInRow >= errorThreshold)
                        {
                            var millisecondsTimeout = Math.Max(0, Math.Min(numberOfFailedAttemptsInRow - errorThreshold, 100)) * 10;
                            log.Write(
                                EventType.Error,
                                $"Accepting a connection has failed {numberOfFailedAttemptsInRow} times in a row. Waiting {millisecondsTimeout}ms before attempting to accept another connection. For a detailed troubleshooting guide go to https://g.octopushq.com/TentacleTroubleshooting"
                            );
                            Thread.Sleep(millisecondsTimeout);
                        }
                    }
                }
            }
        }

        bool IsWindows()
        {
            return Environment.OSVersion.Platform == PlatformID.Win32NT;
        }

        async Task HandleClient(TcpClient client)
        {
            try
            {
                if (asyncHalibutFeature.IsEnabled())
                {
                    client.SendTimeout = (int)halibutTimeoutsAndLimits.TcpClientSendTimeout.TotalMilliseconds;
                    client.ReceiveTimeout = (int)halibutTimeoutsAndLimits.TcpClientReceiveTimeout.TotalMilliseconds;
                }
                else
                {
#pragma warning disable CS0612
                    client.SendTimeout = (int)HalibutLimits.TcpClientSendTimeout.TotalMilliseconds;
                    client.ReceiveTimeout = (int)HalibutLimits.TcpClientReceiveTimeout.TotalMilliseconds;
#pragma warning restore CS0612
                }
                

                log.Write(EventType.ListenerAcceptedClient, "Accepted TCP client: {0}", client.Client.RemoteEndPoint);
                await ExecuteRequest(client).ConfigureAwait(false);
            }
            catch (ObjectDisposedException)
            {
            }
            catch (Exception ex)
            {
                log.WriteException(EventType.Error, "Error initializing TCP client", ex);
            }
        }

        async Task ExecuteRequest(TcpClient client)
        {
            var clientName = client.Client.RemoteEndPoint;
<<<<<<< HEAD
            var stream = client.GetStream();
#if !NETFRAMEWORK
            await
#endif
=======
            
            Stream stream = client.GetStream();
            if (asyncHalibutFeature.IsEnabled())
            {
                stream = stream.AsNetworkTimeoutStream();
            }
            
>>>>>>> 73a31ed1
            using (var ssl = new SslStream(stream, true, AcceptAnySslCertificate))
            {
                try
                {
                    log.Write(EventType.SecurityNegotiation, "Performing TLS server handshake");
                    await ssl.AuthenticateAsServerAsync(serverCertificate, true, SslProtocols.Tls | SslProtocols.Tls11 | SslProtocols.Tls12, false).ConfigureAwait(false);

                    log.Write(EventType.SecurityNegotiation, "Secure connection established, client is not yet authenticated, client connected with {0}", ssl.SslProtocol.ToString());

                    var req = await ReadInitialRequest(ssl);
                    if (string.IsNullOrEmpty(req))
                    {
                        log.Write(EventType.Diagnostic, "Ignoring empty request");
                        return;
                    }

                    if (req.Substring(0, 2) != "MX")
                    {
                        log.Write(EventType.Diagnostic, "Appears to be a web browser, sending friendly HTML response");
                        await SendFriendlyHtmlPage(ssl);
                        return;
                    }

                    var thumbprint = GetThumbprint(ssl);
                    if (thumbprint == null)
                    {
                        log.Write(EventType.ClientDenied, "A client at {0} connected, and attempted a message exchange, but did not present a client certificate", clientName);
                        return;
                    }

                    if (Authorize(thumbprint, clientName))
                    {
                        // The ExchangeMessage call can hang on reading the stream which keeps a thread alive,
                        // so we dispose the stream which will cause the thread to abort with an exceptions.
                        var weakSsl = new WeakReference(ssl);
#if !NETFRAMEWORK
                        await
#endif
                        using (cts.Token.Register(() =>
                                     {
                                         if (weakSsl.IsAlive)
                                             ((IDisposable)weakSsl.Target).Dispose();
                                     }))
                        {
                            tcpClientManager.AddActiveClient(thumbprint, client);
                            await ExchangeMessages(ssl).ConfigureAwait(false);
                        }
                    }
                }
                catch (AuthenticationException ex)
                {
                    log.WriteException(EventType.ClientDenied, "Client failed authentication: {0}", ex, clientName);
                }
                catch (IOException ex) when (ex.InnerException is SocketException)
                {
                    log.WriteException(EventType.Error, "Socket IO exception: {0}", ex.InnerException, clientName);
                }
                catch (IOException ex) when (ex.InnerException is ObjectDisposedException)
                {
                    log.WriteException(EventType.ListenerStopped, "Socket IO exception: {0}", ex.InnerException, clientName);
                }
                catch (SocketException ex)
                {
                    log.WriteException(EventType.Error, "Socket exception: {0}", ex, clientName);
                }
                catch (Exception ex)
                {
                    log.WriteException(EventType.Error, "Unhandled error when handling request from client: {0}", ex, clientName);
                }
                finally
                {
                    SafelyRemoveClientFromTcpClientManager(client, clientName);
                    SafelyCloseStream(stream, clientName);
                    SafelyCloseClient(client, clientName);
                }
            }
        }

        void SafelyCloseClient(TcpClient client, EndPoint clientName)
        {
            try
            {
                client.Close();
            }
            catch (Exception ex)
            {
                log.Write(EventType.Error, "Failed to close TcpClient for {0}. This may result in a memory leak. {1}", clientName, ex.Message);
            }
        }

        void SafelyCloseStream(Stream stream, EndPoint clientName)
        {
            try
            {
                stream.Close();
            }
            catch (Exception ex)
            {
                log.Write(EventType.Error, "Failed to close stream for {0}. This may result in a memory leak. {1}", clientName, ex.Message);
            }
        }

        void SafelyRemoveClientFromTcpClientManager(TcpClient client, EndPoint clientName)
        {
            try
            {
                tcpClientManager?.RemoveClient(client);
            }
            catch (Exception ex)
            {
                log.Write(EventType.Error, "Failed to release TcpClient from TcpClientManager for {0}. This may result in a memory leak. {1}", clientName, ex.Message);
            }
        }

        async Task SendFriendlyHtmlPage(Stream stream)
        {
            var message = getFriendlyHtmlPageContent();
            var headers = getFriendlyHtmlPageHeaders();

            if (asyncHalibutFeature.IsEnabled())
            {
                await stream.WriteLineAsync("HTTP/1.0 200 OK", cts.Token);
                await stream.WriteLineAsync("Content-Type: text/html; charset=utf-8", cts.Token);
                await stream.WriteLineAsync("Content-Length: " + message.Length, cts.Token);
                foreach (var header in headers)
                    await stream.WriteLineAsync($"{header.Key}: {header.Value}", cts.Token);
                await stream.WriteLineAsync(string.Empty, cts.Token);
                await stream.WriteLineAsync(message, cts.Token);
                await stream.WriteLineAsync(string.Empty, cts.Token);
                await stream.FlushAsync();
            }
            else
            {
                // This could fail if the client terminates the connection and we attempt to write to it
                // Disposing the StreamWriter will close the stream - it owns the stream
#if !NETFRAMEWORK
                await
#endif
                using (var writer = new StreamWriter(stream, new UTF8Encoding(false)) { NewLine = "\r\n" })
                {
                    writer.WriteLine("HTTP/1.0 200 OK");
                    writer.WriteLine("Content-Type: text/html; charset=utf-8");
                    writer.WriteLine("Content-Length: " + message.Length);
                    foreach (var header in headers)
                        writer.WriteLine($"{header.Key}: {header.Value}");
                    writer.WriteLine();
                    writer.WriteLine(message);
                    writer.WriteLine();
                    writer.Flush();
                    stream.Flush();
                }
            }
        }

        static string GetThumbprint(SslStream stream)
        {
            if (stream.RemoteCertificate == null)
            {
                return null;
            }

            var thumbprint = new X509Certificate2(stream.RemoteCertificate.Export(X509ContentType.Cert), (string)null!).Thumbprint;
            return thumbprint;
        }

        bool Authorize(string thumbprint, EndPoint clientName)
        {
            if (thumbprint == null)
                return false;

            log.Write(EventType.Diagnostic, "Begin authorization");

            var isAuthorized = verifyClientThumbprint(thumbprint);

            if (!isAuthorized)
            {
                log.Write(EventType.ClientDenied, "A client at {0} connected, and attempted a message exchange, but it presented a client certificate with the thumbprint '{1}' which is not in the list of thumbprints that we trust", clientName, thumbprint);
                var response = unauthorizedClientConnect(clientName.ToString(), thumbprint);
                if (response == UnauthorizedClientConnectResponse.BlockConnection)
                    return false;
            }

            log.Write(EventType.Security, "Client at {0} authenticated as {1}", clientName, thumbprint);
            return true;
        }

        Task ExchangeMessages(SslStream stream)
        {
            log.Write(EventType.Diagnostic, "Begin message exchange");

            return exchangeAction(exchangeProtocolBuilder(stream, log), cts.Token);
        }

        bool AcceptAnySslCertificate(object sender, X509Certificate clientCertificate, X509Chain chain, SslPolicyErrors sslpolicyerrors)
        {
            return true;
        }

        // ReSharper disable once UnusedParameter.Local
        static void EnsureCertificateIsValidForListening(X509Certificate2 certificate)
        {
            if (certificate == null) throw new Exception("No certificate was provided.");

            if (!certificate.HasPrivateKey)
            {
                throw new Exception("The X509 certificate provided does not have a private key, and so it cannot be used for listening.");
            }
        }

        async Task<string> ReadInitialRequest(Stream stream)
        {
            var builder = new StringBuilder();
            var lastWasNewline = false;
            while (builder.Length < 20000)
            {
                var b = asyncHalibutFeature.IsEnabled()
                    ? await stream.ReadByteAsync(cts.Token)
                    : stream.ReadByte();

                if (b == -1) return builder.ToString();

                var c = (char)b;
                if (c == '\r')
                {
                    // ignore
                }
                else if (c == '\n')
                {
                    builder.AppendLine();

                    if (lastWasNewline)
                        break;

                    lastWasNewline = true;
                }
                else
                {
                    lastWasNewline = false;
                    builder.Append(c);
                }
            }
            return builder.ToString();
        }

        public void Dispose()
        {
            cts.Cancel();
            backgroundThread?.Join();
            listener?.Stop();
            cts.Dispose();
            log?.Write(EventType.ListenerStopped, "Listener stopped");
        }
    }
}<|MERGE_RESOLUTION|>--- conflicted
+++ resolved
@@ -207,20 +207,15 @@
         async Task ExecuteRequest(TcpClient client)
         {
             var clientName = client.Client.RemoteEndPoint;
-<<<<<<< HEAD
-            var stream = client.GetStream();
-#if !NETFRAMEWORK
-            await
-#endif
-=======
             
             Stream stream = client.GetStream();
             if (asyncHalibutFeature.IsEnabled())
             {
                 stream = stream.AsNetworkTimeoutStream();
             }
-            
->>>>>>> 73a31ed1
+#if !NETFRAMEWORK
+            await
+#endif            
             using (var ssl = new SslStream(stream, true, AcceptAnySslCertificate))
             {
                 try
