--- conflicted
+++ resolved
@@ -220,11 +220,7 @@
                 await using (Try.CatchingErrorOnDisposal(ssl, ex => log.WriteException(EventType.Diagnostic, "Could not dispose SSL stream", ex)))
                 {
                     log.Write(EventType.SecurityNegotiation, "Performing TLS server handshake");
-<<<<<<< HEAD
 #pragma warning disable SYSLIB0039 // NET8: TLS 1.0 and TLS1.1 are obsolete; we should consider removing them. This is only on the NET6/8 code path so should be good. Also enable TLS1.3
-=======
-
->>>>>>> cdf0c460
                     await ssl.AuthenticateAsServerAsync(serverCertificate, true, SslProtocols.Tls | SslProtocols.Tls11 | SslProtocols.Tls12, false).ConfigureAwait(false);
 #pragma warning restore SYSLIB0039
 
