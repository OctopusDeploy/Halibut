using Halibut.Diagnostics;
using System;
using System.Collections.Generic;
using System.Linq;
using System.Threading;
using System.Threading.Tasks;

namespace Halibut.Transport
{
<<<<<<< HEAD
    public class ConnectionPool<TKey, TPooledResource> : IDisposable, IAsyncDisposable
=======
    public class ConnectionPool<TKey, TPooledResource> : IConnectionPool<TKey, TPooledResource>
>>>>>>> 5b43ba63
        where TPooledResource : class, IPooledResource
    {
        readonly Dictionary<TKey, HashSet<TPooledResource>> pool = new();
        readonly SemaphoreSlim poolLock = new(1, 1);

        public int GetTotalConnectionCount()
        {
            poolLock.Lock
            lock (pool)
            {
                return pool.Values.Sum(v => v.Count);
            }
        }

        public TPooledResource Take(TKey endPoint)
        {
            lock (pool)
            {
                var connections = GetOrAdd(endPoint);

                while (true)
                {
                    var connection = Take(connections);

                    if (connection == null || !connection.HasExpired())
                        return connection;

                    DestroyConnection(connection, null);
                }
            }
        }

        public Task<TPooledResource> TakeAsync(TKey endPoint, CancellationToken cancellationToken)
        {
            throw new NotImplementedException("Should not be called when async Halibut is not being used.");
        }

        public void Return(TKey endPoint, TPooledResource resource)
        {
            lock (pool)
            {
                var connections = GetOrAdd(endPoint);
                connections.Add(resource);
                resource.NotifyUsed();

                while (connections.Count > 5)
                {
                    var connection = Take(connections);
                    DestroyConnection(connection, null);
                }
            }
        }

        public Task ReturnAsync(TKey endPoint, TPooledResource resource, CancellationToken cancellationToken)
        {
            throw new NotImplementedException("Should not be called when async Halibut is not being used.");
        }

        public void Clear(TKey key, ILog log = null)
        {
            lock (pool)
            {
                if (!pool.TryGetValue(key, out var connections))
                    return;

                foreach (var connection in connections)
                {
                    DestroyConnection(connection, log);
                }

                connections.Clear();
                pool.Remove(key);
            }
        }

        public Task ClearAsync(TKey key, ILog log, CancellationToken cancellationToken)
        {
            throw new NotImplementedException("Should not be called when async Halibut is not being used.");
        }

        public void Dispose()
        {
            lock (pool)
            {
                foreach (var connection in pool.SelectMany(kv => kv.Value))
                {
                    DestroyConnection(connection, null);
                }

                pool.Clear();
            }
        }
        
        public async ValueTask DisposeAsync()
        {
            lock (pool)
            {
                foreach (var connection in pool.SelectMany(kv => kv.Value))
                {
                    await DestroyConnectionAsync(connection, null);
                }

                pool.Clear();
            }
        }
        
        TPooledResource Take(HashSet<TPooledResource> connections)
        {
            if (connections.Count == 0)
                return null;

            var connection = connections.First();
            connections.Remove(connection);
            return connection;
        }

        HashSet<TPooledResource> GetOrAdd(TKey endPoint)
        {
            if (!pool.TryGetValue(endPoint, out var connections))
            {
                connections = new HashSet<TPooledResource>();
                pool.Add(endPoint, connections);
            }

            return connections;
        }

        void DestroyConnection(TPooledResource connection, ILog log)
        {
            try
            {
                connection?.Dispose();
            }
            catch (Exception ex)
            {
                log?.WriteException(EventType.Error, "Exception disposing connection from pool", ex);
            }
        }

        async Task DestroyConnectionAsync(TPooledResource connection, ILog log)
        {
            try
            {
                if (connection is not null)
                {
                    await connection.DisposeAsync();
                }
                
            }
            catch (Exception ex)
            {
                log?.WriteException(EventType.Error, "Exception disposing connection from pool", ex);
            }
        }
    }
}<|MERGE_RESOLUTION|>--- conflicted
+++ resolved
@@ -7,11 +7,7 @@
 
 namespace Halibut.Transport
 {
-<<<<<<< HEAD
-    public class ConnectionPool<TKey, TPooledResource> : IDisposable, IAsyncDisposable
-=======
     public class ConnectionPool<TKey, TPooledResource> : IConnectionPool<TKey, TPooledResource>
->>>>>>> 5b43ba63
         where TPooledResource : class, IPooledResource
     {
         readonly Dictionary<TKey, HashSet<TPooledResource>> pool = new();
