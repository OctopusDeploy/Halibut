using System;
using System.Net.Security;
using System.Security.Authentication;
using System.Security.Cryptography.X509Certificates;
using System.Text;
using System.Threading;
using System.Threading.Tasks;
using Halibut.Diagnostics;
using Halibut.Transport.Streams;

namespace Halibut.Transport
{
    public class DiscoveryClient
    {
        static readonly byte[] HelloLine = Encoding.ASCII.GetBytes("HELLO" + Environment.NewLine + Environment.NewLine);
        readonly LogFactory logs = new ();

        [Obsolete]
        public ServiceEndPoint Discover(ServiceEndPoint serviceEndpoint)
        {
            return Discover(serviceEndpoint, CancellationToken.None);
        }

        [Obsolete]
        public ServiceEndPoint Discover(ServiceEndPoint serviceEndpoint, CancellationToken cancellationToken)
        {
            try
            {
                var log = logs.ForEndpoint(serviceEndpoint.BaseUri);
                using (var client = TcpConnectionFactory.CreateConnectedTcpClient(serviceEndpoint, log, cancellationToken))
                {
                    using (var stream = client.GetStream())
                    {
                        using (var ssl = new SslStream(stream, false, ValidateCertificate))
                        {
                            ssl.AuthenticateAsClient(serviceEndpoint.BaseUri.Host, new X509Certificate2Collection(), SslProtocols.Tls | SslProtocols.Tls11 | SslProtocols.Tls12, false);
                            ssl.Write(HelloLine, 0, HelloLine.Length);
                            ssl.Flush();

                            if (ssl.RemoteCertificate == null)
                                throw new Exception("The server did not provide an SSL certificate");

#pragma warning disable PC001 // API not supported on all platforms - X509Certificate2 not supported on macOS
                            return new ServiceEndPoint(serviceEndpoint.BaseUri, new X509Certificate2(ssl.RemoteCertificate.Export(X509ContentType.Cert), (string)null!).Thumbprint);
#pragma warning restore PC001 // API not supported on all platforms - X509Certificate2 not supported on macOS
                        }
                    }
                }
            }
            catch (Exception ex)
            {
                throw new HalibutClientException(ex.Message, ex);
            }
        }

        public async Task<ServiceEndPoint> DiscoverAsync(ServiceEndPoint serviceEndpoint, HalibutTimeoutsAndLimits halibutTimeoutsAndLimits, CancellationToken cancellationToken)
        {
            try
            {
                var log = logs.ForEndpoint(serviceEndpoint.BaseUri);
                using (var client = await TcpConnectionFactory.CreateConnectedTcpClientAsync(serviceEndpoint, halibutTimeoutsAndLimits, log, cancellationToken))
                {
<<<<<<< HEAD
#if !NETFRAMEWORK
                    await
#endif
                    using (var networkStream = client.GetStream())
                    {
                        var networkTimeoutStream = new NetworkTimeoutStream(networkStream);

#if !NETFRAMEWORK
                        await
#endif
=======
                    await using (var networkTimeoutStream = client.GetNetworkTimeoutStream())
                    {
>>>>>>> 73a31ed1
                        using (var ssl = new SslStream(networkTimeoutStream, false, ValidateCertificate))
                        {
#if NETFRAMEWORK
                            // TODO: ASYNC ME UP!
                            // AuthenticateAsClientAsync in .NET 4.8 does not support cancellation tokens. So `cancellationToken` is not respected here.
                            await ssl.AuthenticateAsClientAsync(serviceEndpoint.BaseUri.Host, new X509Certificate2Collection(), SslProtocols.Tls | SslProtocols.Tls11 | SslProtocols.Tls12, false);
#else
                            await ssl.AuthenticateAsClientEnforcingTimeout(serviceEndpoint, new X509Certificate2Collection(), cancellationToken);
#endif
                            await ssl.WriteAsync(HelloLine, 0, HelloLine.Length, cancellationToken);
                            await ssl.FlushAsync(cancellationToken);

                            if (ssl.RemoteCertificate == null)
                                throw new Exception("The server did not provide an SSL certificate");

#pragma warning disable PC001 // API not supported on all platforms - X509Certificate2 not supported on macOS
                            return new ServiceEndPoint(serviceEndpoint.BaseUri, new X509Certificate2(ssl.RemoteCertificate.Export(X509ContentType.Cert), (string)null!).Thumbprint, halibutTimeoutsAndLimits);
#pragma warning restore PC001 // API not supported on all platforms - X509Certificate2 not supported on macOS
                        }
                    }
                }
            }
            catch (Exception ex)
            {
                throw new HalibutClientException(ex.Message, ex);
            }
        }

        bool ValidateCertificate(object sender, X509Certificate certificate, X509Chain chain, SslPolicyErrors sslpolicyerrors)
        {
            return true;
        }
    }
}<|MERGE_RESOLUTION|>--- conflicted
+++ resolved
@@ -60,21 +60,11 @@
                 var log = logs.ForEndpoint(serviceEndpoint.BaseUri);
                 using (var client = await TcpConnectionFactory.CreateConnectedTcpClientAsync(serviceEndpoint, halibutTimeoutsAndLimits, log, cancellationToken))
                 {
-<<<<<<< HEAD
-#if !NETFRAMEWORK
-                    await
-#endif
-                    using (var networkStream = client.GetStream())
+                    await using (var networkTimeoutStream = client.GetNetworkTimeoutStream())
                     {
-                        var networkTimeoutStream = new NetworkTimeoutStream(networkStream);
-
 #if !NETFRAMEWORK
                         await
-#endif
-=======
-                    await using (var networkTimeoutStream = client.GetNetworkTimeoutStream())
-                    {
->>>>>>> 73a31ed1
+#endif                        
                         using (var ssl = new SslStream(networkTimeoutStream, false, ValidateCertificate))
                         {
 #if NETFRAMEWORK
