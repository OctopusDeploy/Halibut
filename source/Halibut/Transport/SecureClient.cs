--- conflicted
+++ resolved
@@ -23,11 +23,7 @@
         readonly ExchangeProtocolBuilder protocolBuilder;
         readonly HalibutTimeoutsAndLimits halibutTimeoutsAndLimits;
 
-<<<<<<< HEAD
-        public SecureClient(ExchangeProtocolBuilder protocolBuilder, ServiceEndPoint serviceEndpoint, X509Certificate2 clientCertificate, ILog log, IConnectionManager connectionManager)
-=======
         public SecureClient(ExchangeProtocolBuilder protocolBuilder, ServiceEndPoint serviceEndpoint, X509Certificate2 clientCertificate, HalibutTimeoutsAndLimits halibutTimeoutsAndLimits, ILog log, IConnectionManager connectionManager)
->>>>>>> 8b424d88
         {
             this.protocolBuilder = protocolBuilder;
             this.ServiceEndpoint = serviceEndpoint;
