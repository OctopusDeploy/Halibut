--- conflicted
+++ resolved
@@ -24,24 +24,16 @@
 
         public IConnection EstablishNewConnection(ServiceEndPoint serviceEndpoint, ILog log)
         {
-<<<<<<< HEAD
             return EstablishNewConnection(serviceEndpoint, log, CancellationToken.None);
         }
 
         public IConnection EstablishNewConnection(ServiceEndPoint serviceEndpoint, ILog log, CancellationToken cancellationToken)
         {
-            log.Write(EventType.OpeningNewConnection, "Opening a new connection");
+            log.Write(EventType.OpeningNewConnection, $"Opening a new connection to {serviceEndpoint.BaseUri}");
 
             var certificateValidator = new ClientCertificateValidator(serviceEndpoint);
             var client = CreateConnectedTcpClient(serviceEndpoint, log, cancellationToken);
-            log.Write(EventType.Diagnostic, "Connection established");
-=======
-            log.Write(EventType.OpeningNewConnection, $"Opening a new connection to {serviceEndpoint.BaseUri}");
-
-            var certificateValidator = new ClientCertificateValidator(serviceEndpoint);
-            var client = CreateConnectedTcpClient(serviceEndpoint, log);
             log.Write(EventType.Diagnostic, $"Connection established to {client.Client.RemoteEndPoint} for {serviceEndpoint.BaseUri}");
->>>>>>> 64e754b8
 
             var stream = client.GetStream();
 
