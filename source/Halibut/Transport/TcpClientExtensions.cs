using System;
using System.Net.Sockets;
using System.Runtime.ExceptionServices;
using System.Threading;
using System.Threading.Tasks;
using Halibut.Util.AsyncEx;

namespace Halibut.Transport
{
    public static class TcpClientExtensions
    {
        public static void ConnectWithTimeout(this TcpClient client, Uri remoteUri, TimeSpan timeout)
        {
<<<<<<< HEAD
            ConnectWithTimeout(client, remoteUri.Host, remoteUri.Port, timeout, CancellationToken.None);
        }

        public static void ConnectWithTimeout(this TcpClient client, Uri remoteUri, TimeSpan timeout, CancellationToken cancellationToken)
        {
            ConnectWithTimeout(client, remoteUri.Host, remoteUri.Port, timeout, cancellationToken);
=======
            ConnectWithTimeout(client, remoteUri.Host, remoteUri.Port, timeout);
>>>>>>> 64e754b8
        }

        public static void ConnectWithTimeout(this TcpClient client, string host, int port, TimeSpan timeout)
        {
<<<<<<< HEAD
            ConnectWithTimeout(client, host, port, timeout, CancellationToken.None);
        }

        public static void ConnectWithTimeout(this TcpClient client, string host, int port, TimeSpan timeout, CancellationToken cancellationToken)
        {
            Connect(client, host, port, timeout, cancellationToken).GetAwaiter().GetResult();
        }
        
=======
            Connect(client, host, port, timeout, CancellationToken.None).GetAwaiter().GetResult();
        }

>>>>>>> 64e754b8
        static async Task Connect(TcpClient client, string host, int port, TimeSpan timeout, CancellationToken cancellationToken)
        {
            try
            {
                var task = client.ConnectAsync(host, port);
                await task.TimeoutAfter(timeout, cancellationToken);
            }
            catch (TimeoutException)
            {
                DisposeClient();
                throw new HalibutClientException($"The client was unable to establish the initial connection within the timeout {timeout}.");
            }
            catch (SocketException ex) when (ex.SocketErrorCode == SocketError.TimedOut)
            {
                DisposeClient();
                throw new HalibutClientException($"The client was unable to establish the initial connection within {timeout}.");
            }
            catch (Exception ex)
            {
                DisposeClient();
                ExceptionDispatchInfo.Capture(ex).Throw();
            }
            void DisposeClient()
            {
                try
                {
                    ((IDisposable) client).Dispose();
                }
                catch (SocketException)
                {
                }
                catch (ObjectDisposedException)
                {
                }
            }
        }
    }
}<|MERGE_RESOLUTION|>--- conflicted
+++ resolved
@@ -11,34 +11,24 @@
     {
         public static void ConnectWithTimeout(this TcpClient client, Uri remoteUri, TimeSpan timeout)
         {
-<<<<<<< HEAD
             ConnectWithTimeout(client, remoteUri.Host, remoteUri.Port, timeout, CancellationToken.None);
         }
 
         public static void ConnectWithTimeout(this TcpClient client, Uri remoteUri, TimeSpan timeout, CancellationToken cancellationToken)
         {
             ConnectWithTimeout(client, remoteUri.Host, remoteUri.Port, timeout, cancellationToken);
-=======
-            ConnectWithTimeout(client, remoteUri.Host, remoteUri.Port, timeout);
->>>>>>> 64e754b8
         }
 
         public static void ConnectWithTimeout(this TcpClient client, string host, int port, TimeSpan timeout)
         {
-<<<<<<< HEAD
             ConnectWithTimeout(client, host, port, timeout, CancellationToken.None);
         }
 
         public static void ConnectWithTimeout(this TcpClient client, string host, int port, TimeSpan timeout, CancellationToken cancellationToken)
         {
-            Connect(client, host, port, timeout, cancellationToken).GetAwaiter().GetResult();
-        }
-        
-=======
             Connect(client, host, port, timeout, CancellationToken.None).GetAwaiter().GetResult();
         }
 
->>>>>>> 64e754b8
         static async Task Connect(TcpClient client, string host, int port, TimeSpan timeout, CancellationToken cancellationToken)
         {
             try
