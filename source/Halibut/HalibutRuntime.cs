--- conflicted
+++ resolved
@@ -172,26 +172,17 @@
 
         public void Trust(string clientThumbprint)
         {
-<<<<<<< HEAD
            	trustProvider.Add(clientThumbprint);
-=======
-            trustProvider.Add(clientThumbprint);
->>>>>>> 33737312
         }
 
         public void RemoveTrust(string clientThumbprint)
         {
-<<<<<<< HEAD
            	trustProvider.Remove(clientThumbprint);
             DisconnectFromAllListeners(clientThumbprint);
-=======
-            trustProvider.Remove(clientThumbprint);
->>>>>>> 33737312
         }
 
         public void TrustOnly(IReadOnlyList<string> thumbprints)
         {
-<<<<<<< HEAD
             var thumbprintsRevoked = trustProvider.ToArray().Except(thumbprints).ToArray();
             trustProvider.TrustOnly(thumbprints);
             DisconnectFromAllListeners(thumbprintsRevoked);
@@ -211,18 +202,10 @@
             {
                 secureListener.Disconnect(thumbprint);
             }
-=======
-            trustProvider.TrustOnly(thumbprints);
->>>>>>> 33737312
-        }
-
+        }
         public bool IsTrusted(string remoteThumbprint)
         {
-<<<<<<< HEAD
            	return trustProvider.IsTrusted(remoteThumbprint);
-=======
-            return trustProvider.IsTrusted(remoteThumbprint);
->>>>>>> 33737312
         }
 
         public void Route(ServiceEndPoint to, ServiceEndPoint via)
