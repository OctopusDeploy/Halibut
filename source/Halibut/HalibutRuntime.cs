--- conflicted
+++ resolved
@@ -97,10 +97,7 @@
             this.messageSerializer = messageSerializer;
             this.pollingReconnectRetryPolicy = pollingReconnectRetryPolicy;
             invoker = new ServiceInvoker(serviceFactory);
-<<<<<<< HEAD
-=======
             TimeoutsAndLimits = halibutTimeoutsAndLimits;
->>>>>>> 8b424d88
 
             if (asyncHalibutFeature == AsyncHalibutFeature.Enabled)
             {
@@ -108,13 +105,10 @@
             }
             else
             {
-<<<<<<< HEAD
-=======
                 if (halibutTimeoutsAndLimits != null)
                 {
                     throw new Exception($"{nameof(halibutTimeoutsAndLimits)} must be null when in sync mode");
                 }
->>>>>>> 8b424d88
 #pragma warning disable CS0612
                 connectionManager = new ConnectionManager();
 #pragma warning restore CS0612
