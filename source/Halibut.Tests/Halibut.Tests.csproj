﻿<Project Sdk="Microsoft.NET.Sdk">

  <PropertyGroup>
    <VersionPrefix>0.0.0</VersionPrefix>
    <AssemblyName>Halibut.Tests</AssemblyName>
    <PackageId>Halibut.Tests</PackageId>
    <GenerateRuntimeConfigurationFiles>true</GenerateRuntimeConfigurationFiles>
    <GenerateAssemblyTitleAttribute>false</GenerateAssemblyTitleAttribute>
    <LangVersion>9.0</LangVersion>
    <Nullable>enable</Nullable>
  </PropertyGroup>
  <PropertyGroup Condition="!$([MSBuild]::IsOSUnixLike())">
    <TargetFrameworks>net48;net6.0;net8.0</TargetFrameworks>
  </PropertyGroup>
  <PropertyGroup Condition="$([MSBuild]::IsOSUnixLike())">
    <TargetFrameworks>net6.0;net8.0</TargetFrameworks>
  </PropertyGroup>
  <ItemGroup>
    <None Update="Certificates/WrongCert.pfx;Certificates\Octopus.pfx;Certificates\Ssl.pfx;Certificates\TentacleListening.pfx;Certificates\TentaclePolling.pfx;appsettings.json">
      <CopyToOutputDirectory>PreserveNewest</CopyToOutputDirectory>
    </None>
  </ItemGroup>

  <ItemGroup>
    <ProjectReference Include="..\Halibut.TestProxy\Halibut.TestProxy.csproj" />
    <ProjectReference Include="..\Halibut.TestUtils.Contracts\Halibut.TestUtils.Contracts.csproj" />
    <ProjectReference Include="..\Octopus.TestPortForwarder\Octopus.TestPortForwarder.csproj" />
    <ProjectReference Include="..\Halibut\Halibut.csproj" />
    <ProjectReference Include="..\Halibut.TestUtils.CompatBinary.v5_0_236\Halibut.TestUtils.CompatBinary.v5_0_236.csproj" ReferenceOutputAssembly="false" />
    <ProjectReference Include="..\Halibut.TestUtils.CompatBinary.v6_0_658\Halibut.TestUtils.CompatBinary.v6_0_658.csproj" ReferenceOutputAssembly="false" />
    <ProjectReference Include="..\Halibut.TestUtils.CompatBinary.v4_4_8\Halibut.TestUtils.CompatBinary.v4_4_8.csproj" ReferenceOutputAssembly="false" />
  </ItemGroup>

  <ItemGroup>
    <PackageReference Include="CliWrap" Version="3.6.4" />
    <PackageReference Include="Microsoft.Extensions.Configuration.EnvironmentVariables" Version="7.0.0" />
    <PackageReference Include="Assent" Version="1.8.2" />
    <PackageReference Include="FluentAssertions" Version="6.8.0" />
    <PackageReference Include="Microsoft.VisualStudio.Threading" Version="17.7.30" />
    <PackageReference Include="NSubstitute" Version="4.4.0" />
    <PackageReference Include="Microsoft.NET.Test.Sdk" Version="17.3.2" />
    <PackageReference Include="NUnit" Version="3.13.3" />
    <PackageReference Include="NUnit3TestAdapter" Version="4.4.2" />
    <PackageReference Include="Serilog.Extensions.Logging" Version="7.0.0" />
    <PackageReference Include="Serilog.Sinks.NUnit" Version="1.0.3" />
    <PackageReference Include="System.Diagnostics.PerformanceCounter" Version="6.0.1" />
    <PackageReference Include="TeamCity.VSTest.TestAdapter" Version="1.0.36" />
    <PackageReference Include="Serilog" Version="2.12.0" />
    <PackageReference Include="Serilog.Sinks.ColoredConsole" Version="3.0.1" />
  </ItemGroup>

  <PropertyGroup Condition=" '$(TargetFramework)' == 'net4.8' ">
    <DefineConstants>$(DefineConstants);SUPPORTS_WEB_SOCKET_CLIENT;DOES_NOT_SUPPORT_CANCELLATION_ON_SOCKETS</DefineConstants>
  </PropertyGroup>

<<<<<<< HEAD
    <PropertyGroup Condition=" '$(TargetFramework)' == 'net6.0' Or '$(TargetFramework)' == 'net8.0' ">
=======
    <PropertyGroup Condition=" '$(TargetFramework)' == 'net6.0' ">
>>>>>>> 95f01374
        <DefineConstants>$(DefineConstants);HAS_TCP_KEEP_ALIVE_SOCKET_OPTIONS</DefineConstants>
    </PropertyGroup>

  <ItemGroup>
    <Service Include="{82a7f48d-3b50-4b1e-b82e-3ada8210c358}" />
  </ItemGroup>

</Project><|MERGE_RESOLUTION|>--- conflicted
+++ resolved
@@ -53,11 +53,8 @@
     <DefineConstants>$(DefineConstants);SUPPORTS_WEB_SOCKET_CLIENT;DOES_NOT_SUPPORT_CANCELLATION_ON_SOCKETS</DefineConstants>
   </PropertyGroup>
 
-<<<<<<< HEAD
     <PropertyGroup Condition=" '$(TargetFramework)' == 'net6.0' Or '$(TargetFramework)' == 'net8.0' ">
-=======
     <PropertyGroup Condition=" '$(TargetFramework)' == 'net6.0' ">
->>>>>>> 95f01374
         <DefineConstants>$(DefineConstants);HAS_TCP_KEEP_ALIVE_SOCKET_OPTIONS</DefineConstants>
     </PropertyGroup>
 
