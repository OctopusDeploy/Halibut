using System;
using System.Collections.Concurrent;
using System.Threading;
using System.Threading.Tasks;
using Halibut.Diagnostics;
using Halibut.Diagnostics.LogCreators;
using Halibut.Diagnostics.LogWriters;
using Halibut.Logging;
using Halibut.ServiceModel;
using Halibut.TestProxy;
using Halibut.Tests.Builders;
using Halibut.Tests.Support.Logging;
using Halibut.Tests.TestServices;
using Halibut.Tests.TestServices.AsyncSyncCompat;
using Halibut.TestUtils.Contracts;
using Halibut.TestUtils.Contracts.Tentacle.Services;
using Halibut.Transport.Observability;
using Halibut.Transport.Proxy;
using Halibut.Transport.Streams;
using Halibut.Util;
using Octopus.Tentacle.Contracts;
using Octopus.Tentacle.Contracts.Capabilities;
using Octopus.Tentacle.Contracts.ScriptServiceV2;
using Octopus.TestPortForwarder;
using ICachingService = Halibut.TestUtils.Contracts.ICachingService;
using ILog = Halibut.Diagnostics.ILog;

namespace Halibut.Tests.Support
{
    public class LatestClientAndLatestServiceBuilder : IClientAndServiceBuilder
    {
        public ServiceConnectionType ServiceConnectionType { get; }

        ServiceFactoryBuilder serviceFactoryBuilder = new();
        IServiceFactory? serviceFactory;
        readonly CertAndThumbprint serviceCertAndThumbprint;
        string clientTrustsThumbprint; 
        readonly CertAndThumbprint clientCertAndThumbprint;
        string serviceTrustsThumbprint;
        ForceClientProxyType? forceClientProxyType;
        AsyncHalibutFeature serviceAsyncHalibutFeature = AsyncHalibutFeature.Disabled;
<<<<<<< HEAD
=======
        IRpcObserver? clientRpcObserver;

>>>>>>> 950b4dd4

        bool hasService = true;
        Func<int, PortForwarder>? portForwarderFactory;
        Func<ILogFactory, IPendingRequestQueueFactory>? pendingRequestQueueFactory;
        Action<PendingRequestQueueFactoryBuilder>? pendingRequestQueueFactoryBuilder;
        Reference<PortForwarder>? portForwarderReference;
        Func<RetryPolicy>? pollingReconnectRetryPolicy;
        ProxyFactory? proxyFactory;
        LogLevel halibutLogLevel = LogLevel.Info;
        ConcurrentDictionary<string, ILog>? clientInMemoryLoggers;
        ConcurrentDictionary<string, ILog>? serviceInMemoryLoggers;
        ITrustProvider clientTrustProvider;
        Func<string, string, UnauthorizedClientConnectResponse> clientOnUnauthorizedClientConnect;
        HalibutTimeoutsAndLimits? halibutTimeoutsAndLimits;

<<<<<<< HEAD
        IStreamFactory? streamFactory;
        IConnectionsObserver serviceConnectionsObserver;
        IConnectionsObserver clientConnectionsObserver;
=======
        IStreamFactory? clientStreamFactory;
        IStreamFactory? serviceStreamFactory;
>>>>>>> 950b4dd4

        public LatestClientAndLatestServiceBuilder(
            ServiceConnectionType serviceConnectionType,
            CertAndThumbprint clientCertAndThumbprint,
            CertAndThumbprint serviceCertAndThumbprint)
        {
            this.ServiceConnectionType = serviceConnectionType;
            this.serviceCertAndThumbprint = serviceCertAndThumbprint;
            this.clientCertAndThumbprint = clientCertAndThumbprint;
            clientTrustsThumbprint = serviceCertAndThumbprint.Thumbprint;
            serviceTrustsThumbprint = clientCertAndThumbprint.Thumbprint;
        }

        public static LatestClientAndLatestServiceBuilder Polling()
        {
            return new LatestClientAndLatestServiceBuilder(ServiceConnectionType.Polling, CertAndThumbprint.Octopus, CertAndThumbprint.TentaclePolling);
        }

        public static LatestClientAndLatestServiceBuilder PollingOverWebSocket()
        {
            return new LatestClientAndLatestServiceBuilder(ServiceConnectionType.PollingOverWebSocket, CertAndThumbprint.Ssl, CertAndThumbprint.TentaclePolling);
        }

        public static LatestClientAndLatestServiceBuilder Listening()
        {
            return new LatestClientAndLatestServiceBuilder(ServiceConnectionType.Listening, CertAndThumbprint.Octopus, CertAndThumbprint.TentacleListening);
        }

        public static LatestClientAndLatestServiceBuilder ForServiceConnectionType(ServiceConnectionType serviceConnectionType)
        {
            switch (serviceConnectionType)
            {
                case ServiceConnectionType.Polling:
                    return Polling();
                case ServiceConnectionType.Listening:
                    return Listening();
                case ServiceConnectionType.PollingOverWebSocket:
                    return PollingOverWebSocket();
                default:
                    throw new ArgumentOutOfRangeException(nameof(serviceConnectionType), serviceConnectionType, null);
            }
        }

        /// <summary>
        ///     Ie no tentacle.
        ///     In the case of listening, a TCPListenerWhichKillsNewConnections will be created. This will cause connections to
        ///     that port to be killed immediately.
        /// </summary>
        /// <returns></returns>
        public LatestClientAndLatestServiceBuilder NoService()
        {
            hasService = false;
            return this;
        }

        IClientAndServiceBuilder IClientAndServiceBuilder.NoService()
        {
            return NoService();
        }

        public LatestClientAndLatestServiceBuilder WithStreamFactory(IStreamFactory streamFactory)
        {
            this.serviceStreamFactory = streamFactory;
            this.clientStreamFactory = streamFactory;
            return this;
        }
        
        public LatestClientAndLatestServiceBuilder WithClientStreamFactory(IStreamFactory clientStreamFactory)
        {
            this.clientStreamFactory = clientStreamFactory;
            return this;
        }
        
        public LatestClientAndLatestServiceBuilder WithServiceStreamFactory(IStreamFactory serviceStreamFactory)
        {
            this.serviceStreamFactory = serviceStreamFactory;
            return this;
        }

        public LatestClientAndLatestServiceBuilder WithServiceConnectionsObserver(IConnectionsObserver countingServiceObserver)
        {
            this.serviceConnectionsObserver = countingServiceObserver;
            return this;
        }
        
        public LatestClientAndLatestServiceBuilder WithClientConnectionsObserver(IConnectionsObserver countingClientObserver)
        {
            this.clientConnectionsObserver = countingClientObserver;
            return this;
        }
        
        public LatestClientAndLatestServiceBuilder WithHalibutTimeoutsAndLimits(HalibutTimeoutsAndLimits halibutTimeoutsAndLimits)
        {
            this.halibutTimeoutsAndLimits = halibutTimeoutsAndLimits;
            return this;
        }

        public LatestClientAndLatestServiceBuilder WithAsyncConventionsDisabled()
        {
            serviceFactoryBuilder = serviceFactoryBuilder.WithConventionVerificationDisabled();
            return this;
        }

        public LatestClientAndLatestServiceBuilder WithServiceFactory(IServiceFactory serviceFactory)
        {
            this.serviceFactory = serviceFactory;
            return this;
        }
        
        public LatestClientAndLatestServiceBuilder WithService<TContract>(Func<TContract> implementation)
        {
            serviceFactoryBuilder.WithService(implementation);
            
            if (serviceFactory != null)
            {
                if (serviceFactory is DelegateServiceFactory delegateServiceFactory)
                {
                    delegateServiceFactory.Register(implementation);
                }
                else
                {
                    throw new Exception("WithService can only be used with a custom ServiceFactory if it is a DelegateServiceFactory");
                }
            }

            return this;
        }

        public LatestClientAndLatestServiceBuilder WithAsyncService<TContract, TClientContract>(Func<TClientContract> implementation)
        {
            serviceFactoryBuilder.WithService<TContract, TClientContract>(implementation);
            
            if (serviceFactory != null)
            {
                if (serviceFactory is DelegateServiceFactory delegateServiceFactory)
                {
                    delegateServiceFactory.Register<TContract, TClientContract>(implementation);
                }
                else
                {
                    throw new Exception("WithService can only be used with a custom ServiceFactory if it is a DelegateServiceFactory");
                }
            }

            return this;
        }

        public LatestClientAndLatestServiceBuilder WithPortForwarding()
        {
            return WithPortForwarding(port => PortForwarderUtil.ForwardingToLocalPort(port).Build());
        }

        IClientAndServiceBuilder IClientAndServiceBuilder.WithPortForwarding(Func<int, PortForwarder> portForwarderFactory)
        {
            return this.WithPortForwarding(portForwarderFactory);
        }

        public LatestClientAndLatestServiceBuilder WithPortForwarding(Func<int, PortForwarder> portForwarderFactory)
        {
            if (this.portForwarderFactory != null)
            {
                throw new NotSupportedException("A PortForwarderFactory is already registered with the Builder. Only one PortForwarder is supported.");
            }

            this.portForwarderFactory = portForwarderFactory;
            return this;
        }

        public LatestClientAndLatestServiceBuilder WithPortForwarding(out Reference<PortForwarder> portForwarder)
        {
            if(this.portForwarderFactory == null) this.WithPortForwarding();

            this.portForwarderReference = new Reference<PortForwarder>();
            portForwarder = this.portForwarderReference;

            return this;
        }

        IClientAndServiceBuilder IClientAndServiceBuilder.WithStandardServices()
        {
            return WithStandardServices();
        }

        IClientAndServiceBuilder IClientAndServiceBuilder.WithTentacleServices()
        {
            return WithTentacleServices();
        }

        public LatestClientAndLatestServiceBuilder WithStandardServices()
        {
            return this
                .WithEchoService()
                .WithMultipleParametersTestService()
                .WithCachingService()
                .WithComplexObjectService()
                .WithLockService()
                .WithCountingService()
                .WithReadDataStreamService();
        }

        public LatestClientAndLatestServiceBuilder WithTentacleServices()
        {
            return this
                .WithService<IFileTransferService>(() => new FileTransferService())
                .WithService<IScriptService>(() => new ScriptService())
                .WithService<IScriptServiceV2>(() => new ScriptServiceV2())
                .WithService<ICapabilitiesServiceV2>(() => new CapabilitiesServiceV2());
        }

        IClientAndServiceBuilder IClientAndServiceBuilder.WithCachingService() => WithCachingService();
        
        public LatestClientAndLatestServiceBuilder WithCachingService()
        {
            return this.WithService<ICachingService>(() => new CachingService());
        }

        IClientAndServiceBuilder IClientAndServiceBuilder.WithProxy()
        {
            return WithProxy();
        }

        public LatestClientAndLatestServiceBuilder WithProxy()
        {
            this.proxyFactory = new ProxyFactory();
            return this;
        }

        private bool ProxyDelaySendingSectionsOfHttpHeaders()
        {
            // We can only delay sending sections of the HTTP headers in versions that have the fix, which is only in async.
            return this.serviceAsyncHalibutFeature == AsyncHalibutFeature.Enabled && this.forceClientProxyType == ForceClientProxyType.AsyncClient;
        }

        public LatestClientAndLatestServiceBuilder WithPendingRequestQueueFactory(Func<ILogFactory, IPendingRequestQueueFactory> pendingRequestQueueFactory)
        {
            this.pendingRequestQueueFactory = pendingRequestQueueFactory;
            return this;
        }

        public LatestClientAndLatestServiceBuilder WithPendingRequestQueueFactoryBuilder(Action<PendingRequestQueueFactoryBuilder> pendingRequestQueueFactoryBuilder)
        {
            this.pendingRequestQueueFactoryBuilder = pendingRequestQueueFactoryBuilder;
            return this;
        }

        public LatestClientAndLatestServiceBuilder WithPollingReconnectRetryPolicy(Func<RetryPolicy> pollingReconnectRetryPolicy)
        {
            this.pollingReconnectRetryPolicy = pollingReconnectRetryPolicy;
            return this;
        }

        IClientAndServiceBuilder IClientAndServiceBuilder.WithHalibutLoggingLevel(LogLevel halibutLogLevel)
        {
            return WithHalibutLoggingLevel(halibutLogLevel);
        }
        
        public LatestClientAndLatestServiceBuilder WithHalibutLoggingLevel(LogLevel halibutLogLevel)
        {
            this.halibutLogLevel = halibutLogLevel;
            return this;
        }
        
        public LatestClientAndLatestServiceBuilder RecordingClientLogs(out ConcurrentDictionary<string, ILog> inMemoryLoggers)
        {
            inMemoryLoggers = new ConcurrentDictionary<string, ILog>();
            this.clientInMemoryLoggers = inMemoryLoggers;
            return this;
        }
        
        public LatestClientAndLatestServiceBuilder RecordingServiceLogs(out ConcurrentDictionary<string, ILog> inMemoryLoggers)
        {
            inMemoryLoggers = new ConcurrentDictionary<string, ILog>(); 
            this.serviceInMemoryLoggers = inMemoryLoggers;
            return this;
        }

        public LatestClientAndLatestServiceBuilder WithClientOnUnauthorizedClientConnect(Func<string, string, UnauthorizedClientConnectResponse> onUnauthorizedClientConnect)
        {
            clientOnUnauthorizedClientConnect = onUnauthorizedClientConnect;
            return this;
        }
        
        public LatestClientAndLatestServiceBuilder WithClientTrustProvider(ITrustProvider trustProvider)
        {
            clientTrustProvider = trustProvider;
            return this;
        }

        public LatestClientAndLatestServiceBuilder WithClientTrustingTheWrongCertificate()
        {
            clientTrustsThumbprint = CertAndThumbprint.Wrong.Thumbprint;
            return this;
        }
        
        public LatestClientAndLatestServiceBuilder WithServiceTrustingTheWrongCertificate()
        {
            serviceTrustsThumbprint = CertAndThumbprint.Wrong.Thumbprint;
            return this;
        }

        IClientAndServiceBuilder IClientAndServiceBuilder.WithForcingClientProxyType(ForceClientProxyType forceClientProxyType)
        {
            return WithForcingClientProxyType(forceClientProxyType);
        }

        public IClientAndServiceBuilder WithServiceAsyncHalibutFeatureEnabled()
        {
            serviceAsyncHalibutFeature = AsyncHalibutFeature.Enabled;
            return this;
        }

        public LatestClientAndLatestServiceBuilder WithForcingClientProxyType(ForceClientProxyType forceClientProxyType)
        {
            this.forceClientProxyType = forceClientProxyType;
            return this;
        }
        
        public LatestClientAndLatestServiceBuilder WithClientRpcObserver(IRpcObserver? clientRpcObserver)
        {
            this.clientRpcObserver = clientRpcObserver;
            return this;
        }

        async Task<IClientAndService> IClientAndServiceBuilder.Build(CancellationToken cancellationToken)
        {
            return await Build(cancellationToken);
        }

        public async Task<ClientAndService> Build(CancellationToken cancellationToken)
        {
            var logger = new SerilogLoggerBuilder().Build().ForContext<LatestClientAndLatestServiceBuilder>();
            CancellationTokenSource cancellationTokenSource = new();
            
            serviceFactory ??= serviceFactoryBuilder.Build();
            var octopusLogFactory = BuildClientLogger();

            var factory = CreatePendingRequestQueueFactory(octopusLogFactory);

            var clientBuilder = new HalibutRuntimeBuilder()
                .WithServerCertificate(clientCertAndThumbprint.Certificate2)
                .WithLogFactory(octopusLogFactory)
                .WithPendingRequestQueueFactory(factory)
                .WithTrustProvider(clientTrustProvider)
                .WithAsyncHalibutFeatureEnabledIfForcingAsync(forceClientProxyType)
<<<<<<< HEAD
                .WithStreamFactoryIfNotNull(streamFactory)
                .WithConnectionsObserver(clientConnectionsObserver)
=======
                .WithStreamFactoryIfNotNull(clientStreamFactory)
>>>>>>> 950b4dd4
                .WithHalibutTimeoutsAndLimits(halibutTimeoutsAndLimits)
                .WithOnUnauthorizedClientConnect(clientOnUnauthorizedClientConnect);

            if (clientRpcObserver is not null)
            {
                clientBuilder.WithRpcObserver(clientRpcObserver);
            }

            var client = clientBuilder.Build();
            client.Trust(clientTrustsThumbprint);

            HalibutRuntime? service = null;
            if (hasService)
            {
                var serviceBuilder = new HalibutRuntimeBuilder()
                    .WithServiceFactory(serviceFactory)
                    .WithServerCertificate(serviceCertAndThumbprint.Certificate2)
                    .WithAsyncHalibutFeature(serviceAsyncHalibutFeature)
                    .WithHalibutTimeoutsAndLimits(halibutTimeoutsAndLimits)
<<<<<<< HEAD
                    .WithStreamFactoryIfNotNull(streamFactory)
                    .WithConnectionsObserver(serviceConnectionsObserver)
=======
                    .WithStreamFactoryIfNotNull(serviceStreamFactory)
>>>>>>> 950b4dd4
                    .WithLogFactory(BuildServiceLogger());

                if(pollingReconnectRetryPolicy != null) serviceBuilder.WithPollingReconnectRetryPolicy(pollingReconnectRetryPolicy);
                service = serviceBuilder.Build();
            }

            var disposableCollection = new DisposableCollection();
            PortForwarder? portForwarder = null;
            var httpProxy = proxyFactory?.WithDelaySendingSectionsOfHttpHeaders(ProxyDelaySendingSectionsOfHttpHeaders()).Build();
            ProxyDetails? httpProxyDetails = null;

            if (httpProxy != null)
            {
                await httpProxy.StartAsync();
                httpProxyDetails = new ProxyDetails("localhost", httpProxy.Endpoint.Port, ProxyType.HTTP);
            }

            Uri serviceUri;

            if (ServiceConnectionType == ServiceConnectionType.Polling)
            {
                var clientListenPort = client.Listen();
                portForwarder = portForwarderFactory?.Invoke(clientListenPort);
                serviceUri = new Uri("poll://SQ-TENTAPOLL");
                if (service != null)
                {
                    if (portForwarder != null)
                    {
                        clientListenPort = portForwarder.ListeningPort;
                    }

                    service.Poll(serviceUri, new ServiceEndPoint(new Uri("https://localhost:" + clientListenPort), serviceTrustsThumbprint, httpProxyDetails, service.TimeoutsAndLimits));
                }
            }
            else if (ServiceConnectionType == ServiceConnectionType.PollingOverWebSocket)
            {
                var webSocketListeningInfo = await TryListenWebSocket.WebSocketListeningPort(logger, client, cancellationToken);
                var webSocketListeningPort = webSocketListeningInfo.WebSocketListeningPort;

                var webSocketSslCertificate = new WebSocketSslCertificateBuilder(webSocketListeningInfo.WebSocketSslCertificateBindingAddress)
                    .WithCertificate(clientCertAndThumbprint)
                    .Build();
                disposableCollection.Add(webSocketSslCertificate);

                serviceUri = new Uri("poll://SQ-TENTAPOLL");
                if (service != null)
                {
                    portForwarder = portForwarderFactory?.Invoke(webSocketListeningInfo.WebSocketListeningPort);

                    if (portForwarder != null)
                    {
                        webSocketListeningPort = portForwarder.ListeningPort;
                    }

                    var webSocketServiceEndpointUri = new Uri($"wss://localhost:{webSocketListeningPort}/{webSocketListeningInfo.WebSocketPath}");
                    service.Poll(serviceUri, new ServiceEndPoint(webSocketServiceEndpointUri, serviceTrustsThumbprint, httpProxyDetails, service.TimeoutsAndLimits));
                }
            }
            else if (ServiceConnectionType == ServiceConnectionType.Listening)
            {
                int listenPort;
                if (service != null)
                {
                    service.Trust(serviceTrustsThumbprint);
                    listenPort = service.Listen();
                }
                else
                {
                    var dummyTentacle = new TCPListenerWhichKillsNewConnections();
                    disposableCollection.Add(dummyTentacle);
                    listenPort = dummyTentacle.Port;
                }

                portForwarder = portForwarderFactory?.Invoke(listenPort);
                if (portForwarder != null)
                {
                    listenPort = portForwarder.ListeningPort;
                }

                serviceUri = new Uri("https://localhost:" + listenPort);
            }
            else
            {
                throw new NotSupportedException();
            }

            if (portForwarderReference != null && portForwarder != null)
            {
                portForwarderReference.Value = portForwarder;
            }

            return new ClientAndService(client, service, serviceUri, clientTrustsThumbprint, portForwarder, disposableCollection, httpProxy, httpProxyDetails, forceClientProxyType, cancellationTokenSource);
        }

        IPendingRequestQueueFactory CreatePendingRequestQueueFactory(ILogFactory octopusLogFactory)
        {
            if (pendingRequestQueueFactory != null)
            {
                return pendingRequestQueueFactory(octopusLogFactory);
            }

            var pendingRequestQueueFactoryBuilder = new PendingRequestQueueFactoryBuilder(octopusLogFactory)
                .WithSyncOrAsync(forceClientProxyType.ToSyncOrAsync());

            if (this.pendingRequestQueueFactoryBuilder != null)
            {
                this.pendingRequestQueueFactoryBuilder(pendingRequestQueueFactoryBuilder);
            }

            var factory = pendingRequestQueueFactoryBuilder.Build();
            return factory;
        }

        ILogFactory BuildClientLogger()
        {
            if (clientInMemoryLoggers == null)
            {
                return new TestContextLogCreator("Client", halibutLogLevel).ToCachingLogFactory();
            }



            return new AggregateLogWriterLogCreator(
                    new TestContextLogCreator("Client", halibutLogLevel),
                s =>
                {
                    var logger = new InMemoryLogWriter();
                    clientInMemoryLoggers[s] = logger;
                    return new[] {logger};
                }
            )
                .ToCachingLogFactory();
        }
        
        ILogFactory BuildServiceLogger()
        {
            if (serviceInMemoryLoggers == null)
            {
                return new TestContextLogCreator("Service", halibutLogLevel).ToCachingLogFactory();
            }

            return new AggregateLogWriterLogCreator(
                    new TestContextLogCreator("Service", halibutLogLevel),
                    s =>
                    {
                        var logger = new InMemoryLogWriter();
                        serviceInMemoryLoggers[s] = logger;
                        return new[] {logger};
                    }
                )
                .ToCachingLogFactory();
        }

        public class ClientAndService : IClientAndService
        {
            public Uri ServiceUri { get; }
            readonly string thumbprint;
            readonly DisposableCollection disposableCollection;
            readonly ProxyDetails? proxyDetails;
            readonly CancellationTokenSource cancellationTokenSource;
            readonly ForceClientProxyType? forceClientProxyType;

            public ClientAndService(
                HalibutRuntime client,
                HalibutRuntime service,
                Uri serviceUri,
                string thumbprint,
                PortForwarder? portForwarder,
                DisposableCollection disposableCollection,
                HttpProxyService? proxy,
                ProxyDetails? proxyDetails,
                ForceClientProxyType? forceClientProxyType,
                CancellationTokenSource cancellationTokenSource)
            {
                Client = client;
                Service = service;
                ServiceUri = serviceUri;
                this.thumbprint = thumbprint;
                PortForwarder = portForwarder;
                HttpProxy = proxy;
                this.disposableCollection = disposableCollection;
                this.proxyDetails = proxyDetails;
                this.cancellationTokenSource = cancellationTokenSource;
                this.forceClientProxyType = forceClientProxyType;
            }

            public HalibutRuntime Client { get; }
            public ServiceEndPoint ServiceEndPoint => GetServiceEndPoint();

            public HalibutRuntime? Service { get; }
            public PortForwarder? PortForwarder { get; }
            public HttpProxyService? HttpProxy { get; }

            public ServiceEndPoint GetServiceEndPoint()
            {
                return new ServiceEndPoint(ServiceUri, thumbprint, proxyDetails, Client.TimeoutsAndLimits);
            }

            public TService CreateClient<TService>(CancellationToken? cancellationToken = null)
            {
                return CreateClient<TService>(_ => { }, cancellationToken ?? CancellationToken.None);
            }

            public TService CreateClient<TService>(Action<ServiceEndPoint> modifyServiceEndpoint)
            {
                return CreateClient<TService>(modifyServiceEndpoint, CancellationToken.None);
            }

            public TService CreateClient<TService>(Action<ServiceEndPoint> modifyServiceEndpoint, CancellationToken cancellationToken)
            {
                var serviceEndpoint = GetServiceEndPoint();
                modifyServiceEndpoint(serviceEndpoint);

                return new AdaptToSyncOrAsyncTestCase().Adapt<TService>(forceClientProxyType, Client, serviceEndpoint, cancellationToken);
            }

            public TClientService CreateClient<TService, TClientService>()
            {
                return CreateClient<TService, TClientService>(_ => { });
            }

            public TClientService CreateClient<TService, TClientService>(Action<ServiceEndPoint> modifyServiceEndpoint)
            {
                var serviceEndpoint = GetServiceEndPoint();
                modifyServiceEndpoint(serviceEndpoint);
                return new AdaptToSyncOrAsyncTestCase().Adapt<TService, TClientService>(forceClientProxyType, Client, serviceEndpoint);
            }
            
            public TAsyncClientWithOptions CreateClientWithOptions<TService, TSyncClientWithOptions, TAsyncClientWithOptions>()
            {
                return CreateClientWithOptions<TService, TSyncClientWithOptions, TAsyncClientWithOptions>(_ => { });
            }

            public TAsyncClientWithOptions CreateClientWithOptions<TService, TSyncClientWithOptions, TAsyncClientWithOptions>(Action<ServiceEndPoint> modifyServiceEndpoint)
            {
                var serviceEndpoint = GetServiceEndPoint();
                modifyServiceEndpoint(serviceEndpoint);
                return new AdaptToSyncOrAsyncTestCase().Adapt<TService, TSyncClientWithOptions, TAsyncClientWithOptions>(forceClientProxyType, Client, serviceEndpoint);
            }
            
            public TAsyncClientService CreateAsyncClient<TService, TAsyncClientService>()
            {
                return Client.CreateAsyncClient<TService, TAsyncClientService>(ServiceEndPoint);
            }

            public async ValueTask DisposeAsync()
            {
                var logger = new SerilogLoggerBuilder().Build().ForContext<ClientAndService>();

                logger.Information("****** ****** ****** ****** ****** ****** ******");
                logger.Information("****** CLIENT AND SERVICE DISPOSE CALLED  ******");
                logger.Information("*     Subsequent errors should be ignored      *");
                logger.Information("****** ****** ****** ****** ****** ****** ******");

                void LogError(Exception e) => logger.Warning(e, "Ignoring error in dispose");

                Try.CatchingError(() => cancellationTokenSource.Cancel(), LogError);

                if (Client.AsyncHalibutFeature == AsyncHalibutFeature.Enabled)
                {
                    await Try.DisposingAsync(Client, LogError);
                }
                else
                {
                    Try.CatchingError(Client.Dispose, LogError);
                }

                if (Service is not null)
                {
                    if (Service.AsyncHalibutFeature == AsyncHalibutFeature.Enabled)
                    {
                        await Try.DisposingAsync(Service, LogError);
                    }
                    else
                    {
                        Try.CatchingError(Service.Dispose, LogError);
                    }
                }

                Try.CatchingError(() => HttpProxy?.Dispose(), LogError);
                Try.CatchingError(() => PortForwarder?.Dispose(), LogError);
                Try.CatchingError(disposableCollection.Dispose, LogError);
                Try.CatchingError(() => cancellationTokenSource.Dispose(), LogError);
            }
        }
    }
}<|MERGE_RESOLUTION|>--- conflicted
+++ resolved
@@ -39,11 +39,8 @@
         string serviceTrustsThumbprint;
         ForceClientProxyType? forceClientProxyType;
         AsyncHalibutFeature serviceAsyncHalibutFeature = AsyncHalibutFeature.Disabled;
-<<<<<<< HEAD
-=======
         IRpcObserver? clientRpcObserver;
 
->>>>>>> 950b4dd4
 
         bool hasService = true;
         Func<int, PortForwarder>? portForwarderFactory;
@@ -59,14 +56,10 @@
         Func<string, string, UnauthorizedClientConnectResponse> clientOnUnauthorizedClientConnect;
         HalibutTimeoutsAndLimits? halibutTimeoutsAndLimits;
 
-<<<<<<< HEAD
-        IStreamFactory? streamFactory;
+        IStreamFactory? clientStreamFactory;
+        IStreamFactory? serviceStreamFactory;
         IConnectionsObserver serviceConnectionsObserver;
         IConnectionsObserver clientConnectionsObserver;
-=======
-        IStreamFactory? clientStreamFactory;
-        IStreamFactory? serviceStreamFactory;
->>>>>>> 950b4dd4
 
         public LatestClientAndLatestServiceBuilder(
             ServiceConnectionType serviceConnectionType,
@@ -411,12 +404,8 @@
                 .WithPendingRequestQueueFactory(factory)
                 .WithTrustProvider(clientTrustProvider)
                 .WithAsyncHalibutFeatureEnabledIfForcingAsync(forceClientProxyType)
-<<<<<<< HEAD
-                .WithStreamFactoryIfNotNull(streamFactory)
+                .WithStreamFactoryIfNotNull(clientStreamFactory)
                 .WithConnectionsObserver(clientConnectionsObserver)
-=======
-                .WithStreamFactoryIfNotNull(clientStreamFactory)
->>>>>>> 950b4dd4
                 .WithHalibutTimeoutsAndLimits(halibutTimeoutsAndLimits)
                 .WithOnUnauthorizedClientConnect(clientOnUnauthorizedClientConnect);
 
@@ -436,12 +425,8 @@
                     .WithServerCertificate(serviceCertAndThumbprint.Certificate2)
                     .WithAsyncHalibutFeature(serviceAsyncHalibutFeature)
                     .WithHalibutTimeoutsAndLimits(halibutTimeoutsAndLimits)
-<<<<<<< HEAD
-                    .WithStreamFactoryIfNotNull(streamFactory)
+                    .WithStreamFactoryIfNotNull(serviceStreamFactory)
                     .WithConnectionsObserver(serviceConnectionsObserver)
-=======
-                    .WithStreamFactoryIfNotNull(serviceStreamFactory)
->>>>>>> 950b4dd4
                     .WithLogFactory(BuildServiceLogger());
 
                 if(pollingReconnectRetryPolicy != null) serviceBuilder.WithPollingReconnectRetryPolicy(pollingReconnectRetryPolicy);
