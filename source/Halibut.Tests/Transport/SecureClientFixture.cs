﻿using System;
using System.IO;
using System.Threading;
using System.Threading.Tasks;
using FluentAssertions;
using Halibut.Diagnostics;
using Halibut.Logging;
using Halibut.ServiceModel;
using Halibut.Tests.Support;
using Halibut.Tests.Support.Logging;
using Halibut.Tests.Support.TestAttributes;
using Halibut.TestUtils.Contracts;
using Halibut.Transport;
using Halibut.Transport.Protocol;
using NSubstitute;
using NUnit.Framework;
using ILog = Halibut.Diagnostics.ILog;

namespace Halibut.Tests.Transport
{
    public class SecureClientFixture : IDisposable
    {
        ServiceEndPoint endpoint;
        HalibutRuntime tentacle;
        ILog log;

        [SetUp]
        public void SetUp()
        {
            var services = new DelegateServiceFactory();
            services.Register<IEchoService>(() => new EchoService());
            tentacle = new HalibutRuntime(services, Certificates.TentacleListening);
            var tentaclePort = tentacle.Listen();
            tentacle.Trust(Certificates.OctopusPublicThumbprint);
            endpoint = new ServiceEndPoint("https://localhost:" + tentaclePort, Certificates.TentacleListeningPublicThumbprint)
            {
                ConnectionErrorRetryTimeout = TimeSpan.MaxValue
            };
            log = TestContextLogFactory.CreateTestLog("Client", LogLevel.Info).ForEndpoint(endpoint.BaseUri);
        }

        public void Dispose()
        {
            tentacle.Dispose();
        }

        [Test]
        [SyncAndAsync]
        public async Task SecureClientClearsPoolWhenAllConnectionsCorrupt(SyncOrAsync syncOrAsync)
        {
<<<<<<< HEAD
            using var connectionManager = syncOrAsync.CreateConnectionManager();
=======
            var connectionManager = new ConnectionManager(new HalibutTimeoutsAndLimits());
>>>>>>> eab6dd89
            var stream = Substitute.For<IMessageExchangeStream>();

            syncOrAsync
                .WhenSync(() => stream.When(x => x.IdentifyAsClient()).Do(x => throw new ConnectionInitializationFailedException("")))
                .WhenAsync(() => stream.IdentifyAsClientAsync(Arg.Any<CancellationToken>()).Returns(Task.FromException(new ConnectionInitializationFailedException(""))));
            
            for (int i = 0; i < HalibutLimits.RetryCountLimit; i++)
            {
                var connection = Substitute.For<IConnection>();
                connection.Protocol.Returns(new MessageExchangeProtocol(stream, log));
                connectionManager.ReleaseConnection(endpoint, connection);
            }

            var request = new RequestMessage
            {
                Destination = endpoint,
                ServiceName = "IEchoService",
                MethodName = "SayHello",
                Params = new object[] { "Fred" }
            };

            var secureClient = new SecureListeningClient((s, l)  => GetProtocol(s, l, syncOrAsync), endpoint, Certificates.Octopus, new HalibutTimeoutsAndLimits(), log, connectionManager);
            ResponseMessage response = null!;

            using var requestCancellationTokens = new RequestCancellationTokens(CancellationToken.None, CancellationToken.None);

#pragma warning disable CS0612
            await syncOrAsync
                .WhenSync(() => secureClient.ExecuteTransaction((mep) => response = mep.ExchangeAsClient(request), CancellationToken.None))
                .WhenAsync(async () => await secureClient.ExecuteTransactionAsync(async (mep, ct) => response = await mep.ExchangeAsClientAsync(request, ct), requestCancellationTokens));
#pragma warning restore CS0612

            // The pool should be cleared after the second failure
            await syncOrAsync
                .WhenSync(() => stream.Received(2).IdentifyAsClient())
                .WhenAsync(async () => await stream.Received(2).IdentifyAsClientAsync(Arg.Any<CancellationToken>()));
            // And a new valid connection should then be made
            response.Result.Should().Be("Fred...");
        }

        public MessageExchangeProtocol GetProtocol(Stream stream, ILog logger, SyncOrAsync syncOrAsync)
        {
            return new MessageExchangeProtocol(new MessageExchangeStream(stream, new MessageSerializerBuilder(new LogFactory()).Build(), syncOrAsync.ToAsyncHalibutFeature(), new HalibutTimeoutsAndLimits(), logger), logger);
        }
    }
}<|MERGE_RESOLUTION|>--- conflicted
+++ resolved
@@ -48,11 +48,7 @@
         [SyncAndAsync]
         public async Task SecureClientClearsPoolWhenAllConnectionsCorrupt(SyncOrAsync syncOrAsync)
         {
-<<<<<<< HEAD
             using var connectionManager = syncOrAsync.CreateConnectionManager();
-=======
-            var connectionManager = new ConnectionManager(new HalibutTimeoutsAndLimits());
->>>>>>> eab6dd89
             var stream = Substitute.For<IMessageExchangeStream>();
 
             syncOrAsync
