﻿using System.Threading.Tasks;
using FluentAssertions;
using Halibut.Tests.Support;
using Halibut.Tests.Support.TestAttributes;
using NUnit.Framework;

namespace Halibut.Tests.Transport
{
    public class ConnectionPoolFixture : BaseTest
    {
        [Test]
        [SyncAndAsync]
        public async Task ShouldGetConnectionFromPool(SyncOrAsync syncOrAsync)
        {
            var pool = syncOrAsync.CreateConnectionPool<string, TestConnection>();
            await pool.Return_SyncOrAsync(syncOrAsync, "http://foo", new TestConnection(), CancellationToken);
            await pool.Return_SyncOrAsync(syncOrAsync, "http://foo", new TestConnection(), CancellationToken);
            await pool.Return_SyncOrAsync(syncOrAsync, "http://foo", new TestConnection(), CancellationToken);
            (await pool.Take_SyncOrAsync(syncOrAsync, "http://foo", CancellationToken)).Should().NotBeNull();
            (await pool.Take_SyncOrAsync(syncOrAsync, "http://foo", CancellationToken)).Should().NotBeNull();
            (await pool.Take_SyncOrAsync(syncOrAsync, "http://foo", CancellationToken)).Should().NotBeNull();
            (await pool.Take_SyncOrAsync(syncOrAsync, "http://foo", CancellationToken)).Should().BeNull();
            (await pool.Take_SyncOrAsync(syncOrAsync, "http://foo", CancellationToken)).Should().BeNull();
            (await pool.Take_SyncOrAsync(syncOrAsync, "http://foo", CancellationToken)).Should().BeNull();
            await pool.Return_SyncOrAsync(syncOrAsync, "http://foo", new TestConnection(), CancellationToken);
            (await pool.Take_SyncOrAsync(syncOrAsync, "http://foo", CancellationToken)).Should().NotBeNull();
            (await pool.Take_SyncOrAsync(syncOrAsync, "http://foo", CancellationToken)).Should().BeNull();
        }

        [Test]
        [SyncAndAsync]
        public async Task ShouldGetConnectionFromPoolByKey(SyncOrAsync syncOrAsync)
        {
            var pool = syncOrAsync.CreateConnectionPool<string, TestConnection>();
            await pool.Return_SyncOrAsync(syncOrAsync, "http://foo1", new TestConnection(), CancellationToken);
            await pool.Return_SyncOrAsync(syncOrAsync, "http://foo2", new TestConnection(), CancellationToken);
            (await pool.Take_SyncOrAsync(syncOrAsync, "http://foo1", CancellationToken)).Should().NotBeNull();
            (await pool.Take_SyncOrAsync(syncOrAsync, "http://foo1", CancellationToken)).Should().BeNull();
        }
        
        [Test]
        [SyncAndAsync]
        public async Task ShouldLetConnectionsExpireAsync(SyncOrAsync syncOrAsync)
        {
            var pool = syncOrAsync.CreateConnectionPool<string, TestConnection>();
            var connection = new TestConnection();

            await pool.Return_SyncOrAsync(syncOrAsync, "http://foo", connection, CancellationToken);
            connection.UsageCount.Should().Be(1);

            (await pool.Take_SyncOrAsync(syncOrAsync, "http://foo", CancellationToken)).Should().Be(connection);
            await pool.Return_SyncOrAsync(syncOrAsync, "http://foo", connection, CancellationToken);
            connection.UsageCount.Should().Be(2);

            (await pool.Take_SyncOrAsync(syncOrAsync, "http://foo", CancellationToken)).Should().Be(connection);
            await pool.Return_SyncOrAsync(syncOrAsync, "http://foo", connection, CancellationToken);
            connection.UsageCount.Should().Be(3);
            connection.Expire();

            (await pool.Take_SyncOrAsync(syncOrAsync, "http://foo", CancellationToken)).Should().BeNull();
        }
        
        [Test]
        [SyncAndAsync]
        public async Task ShouldNotAllowMultipleReturnsOfSameConnectionAsync(SyncOrAsync syncOrAsync)
        {
            var pool = syncOrAsync.CreateConnectionPool<string, TestConnection>();
            var connection = new TestConnection();

<<<<<<< HEAD
            pool.GetTotalConnectionCount().Should().Be(0);

            await pool.Return_SyncOrAsync(syncOrAsync, "http://foo", connection, CancellationToken);
            pool.GetTotalConnectionCount().Should().Be(1);

            await pool.Return_SyncOrAsync(syncOrAsync, "http://foo", connection, CancellationToken);
            pool.GetTotalConnectionCount().Should().Be(1);
=======
            var takeResult = await pool.Take_SyncOrAsync(syncOrAsync, "http://foo", CancellationToken);
            takeResult.Should().BeNull();

            await pool.Return_SyncOrAsync(syncOrAsync, "http://foo", connection, CancellationToken);
            await pool.Return_SyncOrAsync(syncOrAsync, "http://foo", connection, CancellationToken);

            // Assert by taking twice. The second one should be null again
            takeResult = await pool.Take_SyncOrAsync(syncOrAsync, "http://foo", CancellationToken);
            takeResult.Should().Be(connection);

            takeResult = await pool.Take_SyncOrAsync(syncOrAsync, "http://foo", CancellationToken);
            takeResult.Should().BeNull();
>>>>>>> 8b424d88
        }
    }
}<|MERGE_RESOLUTION|>--- conflicted
+++ resolved
@@ -67,15 +67,6 @@
             var pool = syncOrAsync.CreateConnectionPool<string, TestConnection>();
             var connection = new TestConnection();
 
-<<<<<<< HEAD
-            pool.GetTotalConnectionCount().Should().Be(0);
-
-            await pool.Return_SyncOrAsync(syncOrAsync, "http://foo", connection, CancellationToken);
-            pool.GetTotalConnectionCount().Should().Be(1);
-
-            await pool.Return_SyncOrAsync(syncOrAsync, "http://foo", connection, CancellationToken);
-            pool.GetTotalConnectionCount().Should().Be(1);
-=======
             var takeResult = await pool.Take_SyncOrAsync(syncOrAsync, "http://foo", CancellationToken);
             takeResult.Should().BeNull();
 
@@ -88,7 +79,6 @@
 
             takeResult = await pool.Take_SyncOrAsync(syncOrAsync, "http://foo", CancellationToken);
             takeResult.Should().BeNull();
->>>>>>> 8b424d88
         }
     }
 }