using System;
using System.Diagnostics;
using System.Threading.Tasks;
using FluentAssertions;
using Halibut.Diagnostics;
using Halibut.Tests.Support;
using Halibut.Tests.Support.TestAttributes;
using Halibut.Tests.TestServices;
using Halibut.Tests.Util;
using Halibut.TestUtils.Contracts;
using NUnit.Framework;
using System.Runtime.InteropServices;
using Halibut.Tests.Support.PortForwarding;
using Halibut.Tests.Support.TestCases;
using Halibut.Tests.TestServices.Async;
using Halibut.Util;

namespace Halibut.Tests.Timeouts
{
    public class SendingAndReceivingRequestMessagesTimeoutsFixture : BaseTest
    {
        [Test]
        [LatestClientAndLatestServiceTestCases(testNetworkConditions: false, testWebSocket: false, testAsyncServicesAsWell: true, testSyncService : false, testSyncClients: false, testAsyncClients: true)]
        public async Task HalibutTimeoutsAndLimits_AppliesToTcpClientReceiveTimeout(ClientAndServiceTestCase clientAndServiceTestCase)
        {
            var expectedTimeout = clientAndServiceTestCase.SyncOrAsync == SyncOrAsync.Sync ? HalibutLimits.TcpClientReceiveTimeout : TimeSpan.FromSeconds(10);
            using (var clientAndService = await clientAndServiceTestCase.CreateTestCaseBuilder()
                       .As<LatestClientAndLatestServiceBuilder>()
                       .WithPortForwarding(port => PortForwarderUtil.ForwardingToLocalPort(port).WithPortForwarderDataLogging(clientAndServiceTestCase.ServiceConnectionType).Build())
                       .WithPortForwarding(out var portForwarderRef)
                       .WithEchoService()
                       .WithDoSomeActionService(() => portForwarderRef.Value.PauseExistingConnections())
                       .WhenTestingAsyncClient(clientAndServiceTestCase, b =>
                       {
                           b.WithHalibutTimeoutsAndLimits(new HalibutTimeoutsAndLimits()
                               .SetAllTcpTimeoutsTo(TimeSpan.FromSeconds(133))
                               .WithTcpClientReceiveTimeout(expectedTimeout));
                       })
                       .WithInstantReconnectPollingRetryPolicy()
                       .Build(CancellationToken))
            {
                var echo = clientAndService.CreateClient<IEchoService, IAsyncClientEchoService>();
                await echo.SayHelloAsync("Make a request to make sure the connection is running, and ready. Lets not measure SSL setup cost.");

                var pauseConnections = clientAndService.CreateClient<IDoSomeActionService, IAsyncClientDoSomeActionService>(IncreasePollingQueueTimeout());

                var sw = Stopwatch.StartNew();
                var e = (await AssertAsync.Throws<HalibutClientException>(async () => await pauseConnections.ActionAsync())).And;
                sw.Stop();
                Logger.Error(e, "Received error");
                AssertExceptionMessageLooksLikeAReadTimeout(e);
                sw.Elapsed.Should().BeGreaterThan(expectedTimeout - TimeSpan.FromSeconds(2), "The receive timeout should apply, not the shorter heart beat timeout") // -2s give it a little slack to avoid it timed out slightly too early.
                    .And
                    .BeLessThan(expectedTimeout + LowerHalibutLimitsForAllTests.HalfTheTcpReceiveTimeout, "We should be timing out on the tcp receive timeout");
                
                // The polling tentacle, will not reconnect in time since it has a 133s receive control message timeout.
                // To move it along we, kill the connection here.
                // Interestingly this tests does not tests the service times out (the below test does).
                clientAndService.PortForwarder.CloseExistingConnections();

                await echo.SayHelloAsync("A new request can be made on a new unpaused TCP connection");
            }
        }
        
        [Test]
        [LatestClientAndLatestServiceTestCases(testNetworkConditions: false, testWebSocket: false)]
        public async Task WhenThenNetworkIsPaused_WhileReadingAResponseMessage_ATcpReadTimeoutOccurs_and_FurtherRequestsCanBeMade(ClientAndServiceTestCase clientAndServiceTestCase)
        {
            using (var clientAndService = await clientAndServiceTestCase.CreateTestCaseBuilder()
                       .As<LatestClientAndLatestServiceBuilder>()
                       .WithPortForwarding(out var portForwarderRef)
                       .WithEchoService()
                       .WithDoSomeActionService(() => portForwarderRef.Value.PauseExistingConnections())
                       .Build(CancellationToken))
            {
                var echo = clientAndService.CreateClient<IEchoService, IAsyncClientEchoService>();
                await echo.SayHelloAsync("Make a request to make sure the connection is running, and ready. Lets not measure SSL setup cost.");

                var pauseConnections = clientAndService.CreateClient<IDoSomeActionService, IAsyncClientDoSomeActionService>(IncreasePollingQueueTimeout());

                var sw = Stopwatch.StartNew();
                var e = (await AssertAsync.Throws<HalibutClientException>(async () => await pauseConnections.ActionAsync())).And;
                sw.Stop();
                Logger.Error(e, "Received error");
                AssertExceptionMessageLooksLikeAReadTimeout(e);
                sw.Elapsed.Should().BeGreaterThan(HalibutLimits.TcpClientReceiveTimeout - TimeSpan.FromSeconds(2), "The receive timeout should apply, not the shorter heart beat timeout") // -2s give it a little slack to avoid it timed out slightly too early.
                    .And
                    .BeLessThan(HalibutLimits.TcpClientReceiveTimeout + LowerHalibutLimitsForAllTests.HalfTheTcpReceiveTimeout, "We should be timing out on the tcp receive timeout");
                
                await echo.SayHelloAsync("A new request can be made on a new unpaused TCP connection");
            }
        }

        [Test]
        [LatestClientAndLatestServiceTestCases(testNetworkConditions: false, testWebSocket: false)]
        public async Task WhenThenNetworkIsPaused_WhileReadingAResponseMessageDataStream_ATcpReadTimeoutOccurs_and_FurtherRequestsCanBeMade(ClientAndServiceTestCase clientAndServiceTestCase)
        {
            using (var clientAndService = await clientAndServiceTestCase.CreateTestCaseBuilder()
                       .As<LatestClientAndLatestServiceBuilder>()
                       .WithPortForwarding(out var portForwarderRef)
                       .WithEchoService()
                       .WithReturnSomeDataStreamService(() => DataStreamUtil.From(
                           firstSend: "hello",
                           andThenRun: portForwarderRef.Value!.PauseExistingConnections,
                           thenSend: "All done"))
                       .Build(CancellationToken))
            {
                var echo = clientAndService.CreateClient<IEchoService, IAsyncClientEchoService>();
                await echo.SayHelloAsync("Make a request to make sure the connection is running, and ready. Lets not measure SSL setup cost.");

                var pauseConnections = clientAndService.CreateClient<IReturnSomeDataStreamService, IAsyncClientReturnSomeDataStreamService>(IncreasePollingQueueTimeout());

                var sw = Stopwatch.StartNew();
                var e = (await AssertAsync.Throws<HalibutClientException>(async () => await pauseConnections.SomeDataStreamAsync())).And;
                sw.Stop();
                Logger.Error(e, "Received error");
                AssertExceptionMessageLooksLikeAReadTimeout(e);
                sw.Elapsed.Should().BeGreaterThan(HalibutLimits.TcpClientReceiveTimeout - TimeSpan.FromSeconds(2), "The receive timeout should apply, not the shorter heart beat timeout") // -2s give it a little slack to avoid it timed out slightly too early.
                    .And
                    .BeLessThan(HalibutLimits.TcpClientReceiveTimeout + LowerHalibutLimitsForAllTests.HalfTheTcpReceiveTimeout, "We should be timing out on the tcp receive timeout");

                await echo.SayHelloAsync("A new request can be made on a new unpaused TCP connection");
            }
        }

        [Test]
        [LatestClientAndLatestServiceTestCases(testNetworkConditions: false, testWebSocket: false)]
        public async Task WhenThenNetworkIsPaused_WhileSendingARequestMessage_ATcpWriteTimeoutOccurs_and_FurtherRequestsCanBeMade(ClientAndServiceTestCase clientAndServiceTestCase)
        {
            var numberOfBytesBeforePausingAStream = 1024 * 1024; // 1MB

            using (var clientAndService = await clientAndServiceTestCase.CreateTestCaseBuilder()
                       .As<LatestClientAndLatestServiceBuilder>()
                       .WithPortForwarding(port => PortForwarderUtil.ForwardingToLocalPort(port)
                           .PauseSingleStreamAfterANumberOfBytesHaveBeenSet(numberOfBytesBeforePausingAStream)
                           .Build())
                       .WithEchoService()
                       .Build(CancellationToken))
            {
                var echo = clientAndService.CreateClient<IEchoService, IAsyncClientEchoService>();
                await echo.SayHelloAsync("Make a request to make sure the connection is running, and ready. Lets not measure SSL setup cost.");

                var echoServiceTheErrorWillHappenOn = clientAndService.CreateClient<IEchoService, IAsyncClientEchoService>(IncreasePollingQueueTimeout());
<<<<<<< HEAD
                
=======

                var stringToSend = Some.RandomAsciiStringOfLength(numberOfBytesBeforePausingAStream * 20);
>>>>>>> 73a31ed1
                var sw = Stopwatch.StartNew();
                var e = (await AssertAsync.Throws<HalibutClientException>(() =>
                {
                    var stringToSend = Some.RandomAsciiStringOfLength(numberOfBytesBeforePausingAStream * 100);
                    return echoServiceTheErrorWillHappenOn.SayHelloAsync(stringToSend);
                })).And;
                AssertExceptionLooksLikeAWriteTimeout(e);
                sw.Stop();
                Logger.Error(e, "Received error when making the request (as expected)");

                var addControlMessageTimeout = TimeSpan.Zero;
                if (clientAndServiceTestCase.ServiceConnectionType == ServiceConnectionType.Listening
#if !NETFRAMEWORK
                    // In .NET 6.0, when the `NetworkTimeoutStream` closes the underlying SSL stream due to a timeout, the async dispose path attempts to flush, and the SSL stream cannot be used anymore.
                    // This is why we don't need to buffer out the timeout for tests in this case
                    && clientAndServiceTestCase.SyncOrAsync != SyncOrAsync.Async
#endif
                    )
                {
                    // When an error occurs in listening mode, the dispose method in SecureConnection.Dispose
                    // will be called resulting in a END control message being sent over the wire. Since the
                    // connection is paused we must additionally wait HalibutLimits.TcpClientHeartbeatSendTimeout 
                    // for that to complete.
                    addControlMessageTimeout += HalibutLimits.TcpClientHeartbeatSendTimeout;
                }

                var expectedTimeOut = HalibutLimits.TcpClientSendTimeout // What we actually expected. 
                                     + HalibutLimits.TcpClientSendTimeout // an extra timeout because of the dispose method of the zip stream (see below)
                                     + addControlMessageTimeout;
                sw.Elapsed.Should().BeGreaterThan( expectedTimeOut- TimeSpan.FromSeconds(2), 
                        "We 'should' wait the send timeout amount of time NOT the heart beat timeout, however when an error occurs writing to the zip (deflate)" +
                                "stream we also call dispose which again attempts to write to the stream. Thus we wait 2 times the TcpClientSendTimeout.") // -2s give it a little slack to avoid it timed out slightly too early.
                    .And
                    .BeLessThan(expectedTimeOut + LowerHalibutLimitsForAllTests.HalfTheTcpReceiveTimeout, 
                        "We 'should' wait the send timeout amount of time, however when an error occurs writing to the zip (deflate)" +
                            "stream we also call dispose which again attempts to write to the stream. Thus we wait 2 times the TcpClientSendTimeout.");

                await echo.SayHelloAsync("A new request can be made on a new unpaused TCP connection");
            }
        }
        
        [Test]
        [LatestClientAndLatestServiceTestCases(testNetworkConditions: false, testWebSocket: false)]
        public async Task WhenThenNetworkIsPaused_WhileSendingADataStreamAsPartOfARequestMessage_ATcpWriteTimeoutOccurs_and_FurtherRequestsCanBeMade(ClientAndServiceTestCase clientAndServiceTestCase)
        {
            using (var clientAndService = await clientAndServiceTestCase.CreateTestCaseBuilder()
                       .As<LatestClientAndLatestServiceBuilder>()
                       .WithPortForwarding(out var portForwarderRef)
                       .WithEchoService()
                       .Build(CancellationToken))
            {
                var echo = clientAndService.CreateClient<IEchoService, IAsyncClientEchoService>();
                await echo.SayHelloAsync("Make a request to make sure the connection is running, and ready. Lets not measure SSL setup cost.");

                var echoServiceTheErrorWillHappenOn = clientAndService.CreateClient<IEchoService, IAsyncClientEchoService>(IncreasePollingQueueTimeout());
                
                var sw = Stopwatch.StartNew();
                var e = (await AssertAsync.Throws<HalibutClientException>(async () => await echoServiceTheErrorWillHappenOn.CountBytesAsync(DataStreamUtil.From(
                    firstSend: "hello",
                    andThenRun: portForwarderRef.Value!.PauseExistingConnections,
                    thenSend: "All done" + Some.RandomAsciiStringOfLength(10*1024*1024)
                ))))
                    .And;
                AssertExceptionLooksLikeAWriteTimeout(e);
                sw.Stop();
                Logger.Error(e, "Received error when making the request (as expected)");
                
                // It is not clear why listening doesn't seem to wait to send a control message here.
                var addControlMessageTimeout = TimeSpan.Zero;
                if (clientAndServiceTestCase.ServiceConnectionType == ServiceConnectionType.Listening && clientAndServiceTestCase.SyncOrAsync == SyncOrAsync.Sync)
                {
                    if (RuntimeInformation.IsOSPlatform(OSPlatform.Windows))
                    {
                        // It is not clear why windows appears to add this timeout.
                        addControlMessageTimeout += HalibutLimits.TcpClientHeartbeatSendTimeout;                        
                    }
                }

                var expectedTimeout = HalibutLimits.TcpClientSendTimeout + addControlMessageTimeout;
                sw.Elapsed.Should().BeGreaterThan(expectedTimeout - TimeSpan.FromSeconds(2), "The receive timeout should apply, not the shorter heart beat timeout") // -2s give it a little slack to avoid it timed out slightly too early.
                    .And
                    .BeLessThan(expectedTimeout + LowerHalibutLimitsForAllTests.HalfTheTcpReceiveTimeout, "We should be timing out on the tcp receive timeout");

                await echo.SayHelloAsync("A new request can be made on a new unpaused TCP connection");
            }
        }

        static void AssertExceptionLooksLikeAWriteTimeout(HalibutClientException? e)
        {
            e.Message.Should().ContainAny(
                "Unable to write data to the transport connection: Connection timed out.",
                " Unable to write data to the transport connection: A connection attempt failed because the connected party did not properly respond after a period of time, or established connection failed because connected host has failed to respond");
        }

        static void AssertExceptionMessageLooksLikeAReadTimeout(HalibutClientException? e)
        {
            e.Message.Should().ContainAny(
                "Unable to read data from the transport connection: Connection timed out.",
                "Unable to read data from the transport connection: A connection attempt failed because the connected party did not properly respond after a period of time, or established connection failed because connected host has failed to respond.");
        }

        static Action<ServiceEndPoint> IncreasePollingQueueTimeout()
        {
            return point =>
            {
                // We don't want to measure the polling queue timeouts.
                point.PollingRequestMaximumMessageProcessingTimeout = TimeSpan.FromMinutes(10);
                point.PollingRequestQueueTimeout = TimeSpan.FromMinutes(10);
            };
        }
    }
}<|MERGE_RESOLUTION|>--- conflicted
+++ resolved
@@ -141,16 +141,11 @@
                 await echo.SayHelloAsync("Make a request to make sure the connection is running, and ready. Lets not measure SSL setup cost.");
 
                 var echoServiceTheErrorWillHappenOn = clientAndService.CreateClient<IEchoService, IAsyncClientEchoService>(IncreasePollingQueueTimeout());
-<<<<<<< HEAD
-                
-=======
-
-                var stringToSend = Some.RandomAsciiStringOfLength(numberOfBytesBeforePausingAStream * 20);
->>>>>>> 73a31ed1
+                
                 var sw = Stopwatch.StartNew();
                 var e = (await AssertAsync.Throws<HalibutClientException>(() =>
                 {
-                    var stringToSend = Some.RandomAsciiStringOfLength(numberOfBytesBeforePausingAStream * 100);
+                    var stringToSend = Some.RandomAsciiStringOfLength(numberOfBytesBeforePausingAStream * 20);
                     return echoServiceTheErrorWillHappenOn.SayHelloAsync(stringToSend);
                 })).And;
                 AssertExceptionLooksLikeAWriteTimeout(e);
