--- conflicted
+++ resolved
@@ -56,12 +56,8 @@
                        .WithPendingRequestQueueFactory(logFactory => new FuncPendingRequestQueueFactory(uri => new PendingRequestQueueBuilder()
                            .WithLog(logFactory.ForEndpoint(uri))
                            .WithPollingQueueWaitTimeout(TimeSpan.FromSeconds(1))
-<<<<<<< HEAD
-                           .Build().PendingRequestQueue))
-=======
                            .Build()
                            .PendingRequestQueue))
->>>>>>> 33d4db6b
                        .WithPollingReconnectRetryPolicy(() => new RetryPolicy(1, TimeSpan.Zero,  TimeSpan.Zero))
                        .WithEchoService()
                        .WithHalibutTimeoutsAndLimits(halibutTimeoutsAndLimits)
