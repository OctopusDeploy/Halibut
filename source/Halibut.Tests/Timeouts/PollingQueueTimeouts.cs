using System;
using System.Collections.Concurrent;
using System.Diagnostics;
using System.Threading.Tasks;
using FluentAssertions;
using Halibut.Tests.Builders;
using Halibut.Tests.Support;
using Halibut.Tests.Support.PortForwarding;
using Halibut.Tests.Support.TestAttributes;
using Halibut.Tests.Support.TestCases;
using Halibut.Tests.TestServices.Async;
using Halibut.Tests.Util;
using Halibut.TestUtils.Contracts;
using NUnit.Framework;
using Octopus.TestPortForwarder;

namespace Halibut.Tests.Timeouts
{
    public class PollingQueueTimeouts : BaseTest
    {
        [Test]
        [LatestClientAndLatestServiceTestCases(testNetworkConditions: false, testListening: false)]
        public async Task WhenNoMessagesAreSentToAPollingTentacle_ThePollingRequestQueueCausesNullMessagesToBeSent_KeepingTheConnectionAlive(ClientAndServiceTestCase clientAndServiceTestCase)
        {
            var timeSpansBetweenDataFlowing = new ConcurrentBag<TimeSpan>();
            await using (var clientAndService = await clientAndServiceTestCase.CreateTestCaseBuilder()
                             .WithPortForwarding(port => PortForwarderUtil.ForwardingToLocalPort(port)
                                 .WithDataObserver(() =>
                                 {
                                     var perTcpPumpStopwatch = Stopwatch.StartNew();
                                     return new BiDirectionalDataTransferObserver(
                                         new DataTransferObserverBuilder()
                                             .WithWritingDataObserver((_, _) =>
                                             {
                                                 timeSpansBetweenDataFlowing.Add(perTcpPumpStopwatch.Elapsed);
                                                 perTcpPumpStopwatch.Reset();
                                             })
                                             .Build(),
                                         new DataTransferObserverBuilder().Build());
                                 })
                                 .Build())
                             .As<LatestClientAndLatestServiceBuilder>()
                             .WithPendingRequestQueueFactory(logFactory => new FuncPendingRequestQueueFactory(uri => new PendingRequestQueueBuilder()
                                 .WithLog(logFactory.ForEndpoint(uri))
                                 .WithPollingQueueWaitTimeout(TimeSpan.FromSeconds(1))
<<<<<<< HEAD
                                 .Build().PendingRequestQueue)) // TODO: Test redis queue here as well.
=======
                                 .Build().PendingRequestQueue))
>>>>>>> 33d4db6b
                             .WithEchoService()
                             .Build(CancellationToken))
            {
                var echo = clientAndService.CreateAsyncClient<IEchoService, IAsyncClientEchoService>();
                await echo.SayHelloAsync("Make a request to make sure the connection is running, and ready. Lets not measure SSL setup cost.");

                timeSpansBetweenDataFlowing = new ConcurrentBag<TimeSpan>();

                await Task.Delay(TimeSpan.FromSeconds(20));

                timeSpansBetweenDataFlowing.Count.Should().BeGreaterThan(5, "Even though we are not sending messages over the wire, the polling queue should be sending null messages keeping the connection alive.");
                foreach (var timeSpan in timeSpansBetweenDataFlowing)
                {
                    timeSpan.Should().BeLessThan(TimeSpan.FromSeconds(6), "The polling queue should be timing out causing messages to flow across the wire, this should be happen close to every 1 second.");
                }
            }
        }

        [Test]
        [LatestClientAndLatestServiceTestCases(testNetworkConditions: false, testListening: false)]
        public async Task WhenThePollingQueueHasNoMessagesAndDoesNotReturnNullResponsesPeriodically_ThePollingServiceStartsANewTcpConnection(ClientAndServiceTestCase clientAndServiceTestCase)
        {
            var waitForNullMessagesFromQueueTimeout = TimeSpan.FromSeconds(10);
            TcpConnectionsCreatedCounter? tcpConnectionsCreatedCounter = null;
            await using (var clientAndService = await clientAndServiceTestCase.CreateTestCaseBuilder()
                             .WithPortForwarding(port => PortForwarderUtil.ForwardingToLocalPort(port)
                                 .WithCountTcpConnectionsCreated(out tcpConnectionsCreatedCounter)
                                 .Build())
                             .As<LatestClientAndLatestServiceBuilder>()
                             .WithPendingRequestQueueFactory(logFactory => new FuncPendingRequestQueueFactory(uri => new PendingRequestQueueBuilder()
                                 .WithLog(logFactory.ForEndpoint(uri))
                                 .WithPollingQueueWaitTimeout(TimeSpan.FromSeconds(100)) // Increase the time between sending null requests back to trigger the timeout.
<<<<<<< HEAD
                                 .Build().PendingRequestQueue))
=======
                                 .Build()
                                 .PendingRequestQueue))
>>>>>>> 33d4db6b
                             .WithEchoService()
                             .WithHalibutTimeoutsAndLimits(new HalibutTimeoutsAndLimitsForTestsBuilder()
                                 .Build()
                                 .WithAllTcpTimeoutsTo(TimeSpan.FromHours(1))
                                 .Apply(h => { h.TcpClientReceiveRequestTimeoutForPolling = waitForNullMessagesFromQueueTimeout; })
                             )
                             .Build(CancellationToken))
            {
                var echo = clientAndService.CreateAsyncClient<IEchoService, IAsyncClientEchoService>();
                await echo.SayHelloAsync("Check everything is working.");

                tcpConnectionsCreatedCounter!.ConnectionsCreatedCount.Should().Be(1);

                Wait.UntilActionSucceeds(() => tcpConnectionsCreatedCounter.ConnectionsCreatedCount.Should().BeGreaterThan(1),
                    waitForNullMessagesFromQueueTimeout + waitForNullMessagesFromQueueTimeout,
                    Logger, CancellationToken);
            }
        }
    }
}<|MERGE_RESOLUTION|>--- conflicted
+++ resolved
@@ -43,11 +43,7 @@
                              .WithPendingRequestQueueFactory(logFactory => new FuncPendingRequestQueueFactory(uri => new PendingRequestQueueBuilder()
                                  .WithLog(logFactory.ForEndpoint(uri))
                                  .WithPollingQueueWaitTimeout(TimeSpan.FromSeconds(1))
-<<<<<<< HEAD
-                                 .Build().PendingRequestQueue)) // TODO: Test redis queue here as well.
-=======
                                  .Build().PendingRequestQueue))
->>>>>>> 33d4db6b
                              .WithEchoService()
                              .Build(CancellationToken))
             {
@@ -80,12 +76,8 @@
                              .WithPendingRequestQueueFactory(logFactory => new FuncPendingRequestQueueFactory(uri => new PendingRequestQueueBuilder()
                                  .WithLog(logFactory.ForEndpoint(uri))
                                  .WithPollingQueueWaitTimeout(TimeSpan.FromSeconds(100)) // Increase the time between sending null requests back to trigger the timeout.
-<<<<<<< HEAD
-                                 .Build().PendingRequestQueue))
-=======
                                  .Build()
                                  .PendingRequestQueue))
->>>>>>> 33d4db6b
                              .WithEchoService()
                              .WithHalibutTimeoutsAndLimits(new HalibutTimeoutsAndLimitsForTestsBuilder()
                                  .Build()
