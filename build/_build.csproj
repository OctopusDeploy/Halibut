<Project Sdk="Microsoft.NET.Sdk">

  <PropertyGroup>
    <OutputType>Exe</OutputType>
    <TargetFramework>net8.0</TargetFramework>
    <RootNamespace></RootNamespace>
    <NoWarn>CS0649;CS0169</NoWarn>
    <NukeRootDirectory>..</NukeRootDirectory>
    <NukeScriptDirectory>..</NukeScriptDirectory>
    <NukeTelemetryVersion>1</NukeTelemetryVersion>
  </PropertyGroup>

  <ItemGroup>
    <PackageReference Include="Nuke.Common" Version="8.0.0" />
<<<<<<< HEAD
    <PackageDownload Include="Octopus.OctoVersion.Tool" Version="[0.3.293]" />
=======
    <PackageDownload Include="Octopus.OctoVersion.Tool" Version="[0.3.400]" />
>>>>>>> a5392995
    <PackageReference Include="JetBrains.dotMemoryUnit" Version="3.2.20220510" />
  </ItemGroup>

</Project><|MERGE_RESOLUTION|>--- conflicted
+++ resolved
@@ -12,11 +12,7 @@
 
   <ItemGroup>
     <PackageReference Include="Nuke.Common" Version="8.0.0" />
-<<<<<<< HEAD
-    <PackageDownload Include="Octopus.OctoVersion.Tool" Version="[0.3.293]" />
-=======
     <PackageDownload Include="Octopus.OctoVersion.Tool" Version="[0.3.400]" />
->>>>>>> a5392995
     <PackageReference Include="JetBrains.dotMemoryUnit" Version="3.2.20220510" />
   </ItemGroup>
 
