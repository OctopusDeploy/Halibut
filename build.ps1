[CmdletBinding()]
Param(
    [Parameter(Position=0,Mandatory=$false,ValueFromRemainingArguments=$true)]
    [string[]]$BuildArguments
)

Write-Output "PowerShell $($PSVersionTable.PSEdition) version $($PSVersionTable.PSVersion)"

Set-StrictMode -Version 2.0; $ErrorActionPreference = "Stop"; $ConfirmPreference = "None"; trap { Write-Error $_ -ErrorAction Continue; exit 1 }
$PSScriptRoot = Split-Path $MyInvocation.MyCommand.Path -Parent

###########################################################################
# CONFIGURATION
###########################################################################

$BuildProjectFile = "$PSScriptRoot\build\_build.csproj"
$TempDirectory = "$PSScriptRoot\\.nuke\temp"

$DotNetGlobalFile = "$PSScriptRoot\\global.json"
$DotNetInstallUrl = "https://dot.net/v1/dotnet-install.ps1"
$DotNetChannel = "Current"

$env:DOTNET_SKIP_FIRST_TIME_EXPERIENCE = 1
$env:DOTNET_CLI_TELEMETRY_OPTOUT = 1
$env:DOTNET_MULTILEVEL_LOOKUP = 0

###########################################################################
# EXECUTION
###########################################################################

function ExecSafe([scriptblock] $cmd) {
    & $cmd
    if ($LASTEXITCODE) { exit $LASTEXITCODE }
}

# Octopus modification to ensure dotnet-install is always used in TeamCity builds
# If dotnet CLI is installed globally and it matches requested version, use for execution
if ($null -eq $env:TEAMCITY_VERSION -and $null -ne (Get-Command "dotnet" -ErrorAction SilentlyContinue) -and `
     $(dotnet --version) -and $LASTEXITCODE -eq 0) {
    $env:DOTNET_EXE = (Get-Command "dotnet").Path
}
else {
    # Download install script
<<<<<<< HEAD
=======
    # Octopus modification to comment out the download of the install script
>>>>>>> a5392995
    #$DotNetInstallFile = "$TempDirectory\dotnet-install.ps1"
    #New-Item -ItemType Directory -Path $TempDirectory -Force | Out-Null
    #[Net.ServicePointManager]::SecurityProtocol = [Net.SecurityProtocolType]::Tls12
    #(New-Object System.Net.WebClient).DownloadFile($DotNetInstallUrl, $DotNetInstallFile)

    # Octopus modification to use version of the script configured to support TLS 1.2
    $DotNetInstallFile = Join-Path $PSScriptRoot "dotnet-install.ps1"

    # If global.json exists, load expected version
    if (Test-Path $DotNetGlobalFile) {
        $DotNetGlobal = $(Get-Content $DotNetGlobalFile | Out-String | ConvertFrom-Json)
        if ($DotNetGlobal.PSObject.Properties["sdk"] -and $DotNetGlobal.sdk.PSObject.Properties["version"]) {
            $DotNetVersion = $DotNetGlobal.sdk.version
        }
    }

    # Install by channel or version
    $DotNetDirectory = "$TempDirectory\dotnet-win"
    if (!(Test-Path variable:DotNetVersion)) {
        ExecSafe { & powershell $DotNetInstallFile -InstallDir $DotNetDirectory -Channel $DotNetChannel -NoPath }
    } else {
        ExecSafe { & powershell $DotNetInstallFile -InstallDir $DotNetDirectory -Version $DotNetVersion -NoPath }
    }
    # Octopus Modification
<<<<<<< HEAD
    # Install the .NET 6.0 runtime as well
=======
    # Install the .NET 6.0 runtime as well (this is required to run the tests)
>>>>>>> a5392995
    ExecSafe { & powershell $DotNetInstallFile -InstallDir $DotNetDirectory -Runtime dotnet -Channel 6.0 -NoPath }
    # End Octopus Modification
    $env:DOTNET_EXE = "$DotNetDirectory\dotnet.exe"
}

Write-Output "Microsoft (R) .NET SDK version $(& $env:DOTNET_EXE --version)"

ExecSafe { & $env:DOTNET_EXE build $BuildProjectFile /nodeReuse:false /p:UseSharedCompilation=false -nologo -clp:NoSummary --verbosity quiet }
ExecSafe { & $env:DOTNET_EXE run --project $BuildProjectFile --no-build -- $BuildArguments }
<|MERGE_RESOLUTION|>--- conflicted
+++ resolved
@@ -1,85 +1,78 @@
-[CmdletBinding()]
-Param(
-    [Parameter(Position=0,Mandatory=$false,ValueFromRemainingArguments=$true)]
-    [string[]]$BuildArguments
-)
-
-Write-Output "PowerShell $($PSVersionTable.PSEdition) version $($PSVersionTable.PSVersion)"
-
-Set-StrictMode -Version 2.0; $ErrorActionPreference = "Stop"; $ConfirmPreference = "None"; trap { Write-Error $_ -ErrorAction Continue; exit 1 }
-$PSScriptRoot = Split-Path $MyInvocation.MyCommand.Path -Parent
-
-###########################################################################
-# CONFIGURATION
-###########################################################################
-
-$BuildProjectFile = "$PSScriptRoot\build\_build.csproj"
-$TempDirectory = "$PSScriptRoot\\.nuke\temp"
-
-$DotNetGlobalFile = "$PSScriptRoot\\global.json"
-$DotNetInstallUrl = "https://dot.net/v1/dotnet-install.ps1"
-$DotNetChannel = "Current"
-
-$env:DOTNET_SKIP_FIRST_TIME_EXPERIENCE = 1
-$env:DOTNET_CLI_TELEMETRY_OPTOUT = 1
-$env:DOTNET_MULTILEVEL_LOOKUP = 0
-
-###########################################################################
-# EXECUTION
-###########################################################################
-
-function ExecSafe([scriptblock] $cmd) {
-    & $cmd
-    if ($LASTEXITCODE) { exit $LASTEXITCODE }
-}
-
-# Octopus modification to ensure dotnet-install is always used in TeamCity builds
-# If dotnet CLI is installed globally and it matches requested version, use for execution
-if ($null -eq $env:TEAMCITY_VERSION -and $null -ne (Get-Command "dotnet" -ErrorAction SilentlyContinue) -and `
-     $(dotnet --version) -and $LASTEXITCODE -eq 0) {
-    $env:DOTNET_EXE = (Get-Command "dotnet").Path
-}
-else {
-    # Download install script
-<<<<<<< HEAD
-=======
-    # Octopus modification to comment out the download of the install script
->>>>>>> a5392995
-    #$DotNetInstallFile = "$TempDirectory\dotnet-install.ps1"
-    #New-Item -ItemType Directory -Path $TempDirectory -Force | Out-Null
-    #[Net.ServicePointManager]::SecurityProtocol = [Net.SecurityProtocolType]::Tls12
-    #(New-Object System.Net.WebClient).DownloadFile($DotNetInstallUrl, $DotNetInstallFile)
-
-    # Octopus modification to use version of the script configured to support TLS 1.2
-    $DotNetInstallFile = Join-Path $PSScriptRoot "dotnet-install.ps1"
-
-    # If global.json exists, load expected version
-    if (Test-Path $DotNetGlobalFile) {
-        $DotNetGlobal = $(Get-Content $DotNetGlobalFile | Out-String | ConvertFrom-Json)
-        if ($DotNetGlobal.PSObject.Properties["sdk"] -and $DotNetGlobal.sdk.PSObject.Properties["version"]) {
-            $DotNetVersion = $DotNetGlobal.sdk.version
-        }
-    }
-
-    # Install by channel or version
-    $DotNetDirectory = "$TempDirectory\dotnet-win"
-    if (!(Test-Path variable:DotNetVersion)) {
-        ExecSafe { & powershell $DotNetInstallFile -InstallDir $DotNetDirectory -Channel $DotNetChannel -NoPath }
-    } else {
-        ExecSafe { & powershell $DotNetInstallFile -InstallDir $DotNetDirectory -Version $DotNetVersion -NoPath }
-    }
-    # Octopus Modification
-<<<<<<< HEAD
-    # Install the .NET 6.0 runtime as well
-=======
-    # Install the .NET 6.0 runtime as well (this is required to run the tests)
->>>>>>> a5392995
-    ExecSafe { & powershell $DotNetInstallFile -InstallDir $DotNetDirectory -Runtime dotnet -Channel 6.0 -NoPath }
-    # End Octopus Modification
-    $env:DOTNET_EXE = "$DotNetDirectory\dotnet.exe"
-}
-
-Write-Output "Microsoft (R) .NET SDK version $(& $env:DOTNET_EXE --version)"
-
-ExecSafe { & $env:DOTNET_EXE build $BuildProjectFile /nodeReuse:false /p:UseSharedCompilation=false -nologo -clp:NoSummary --verbosity quiet }
-ExecSafe { & $env:DOTNET_EXE run --project $BuildProjectFile --no-build -- $BuildArguments }
+[CmdletBinding()]
+Param(
+    [Parameter(Position=0,Mandatory=$false,ValueFromRemainingArguments=$true)]
+    [string[]]$BuildArguments
+)
+
+Write-Output "PowerShell $($PSVersionTable.PSEdition) version $($PSVersionTable.PSVersion)"
+
+Set-StrictMode -Version 2.0; $ErrorActionPreference = "Stop"; $ConfirmPreference = "None"; trap { Write-Error $_ -ErrorAction Continue; exit 1 }
+$PSScriptRoot = Split-Path $MyInvocation.MyCommand.Path -Parent
+
+###########################################################################
+# CONFIGURATION
+###########################################################################
+
+$BuildProjectFile = "$PSScriptRoot\build\_build.csproj"
+$TempDirectory = "$PSScriptRoot\\.nuke\temp"
+
+$DotNetGlobalFile = "$PSScriptRoot\\global.json"
+$DotNetInstallUrl = "https://dot.net/v1/dotnet-install.ps1"
+$DotNetChannel = "Current"
+
+$env:DOTNET_SKIP_FIRST_TIME_EXPERIENCE = 1
+$env:DOTNET_CLI_TELEMETRY_OPTOUT = 1
+$env:DOTNET_MULTILEVEL_LOOKUP = 0
+
+###########################################################################
+# EXECUTION
+###########################################################################
+
+function ExecSafe([scriptblock] $cmd) {
+    & $cmd
+    if ($LASTEXITCODE) { exit $LASTEXITCODE }
+}
+
+# Octopus modification to ensure dotnet-install is always used in TeamCity builds
+# If dotnet CLI is installed globally and it matches requested version, use for execution
+if ($null -eq $env:TEAMCITY_VERSION -and $null -ne (Get-Command "dotnet" -ErrorAction SilentlyContinue) -and `
+     $(dotnet --version) -and $LASTEXITCODE -eq 0) {
+    $env:DOTNET_EXE = (Get-Command "dotnet").Path
+}
+else {
+    # Download install script
+    # Octopus modification to comment out the download of the install script
+    #$DotNetInstallFile = "$TempDirectory\dotnet-install.ps1"
+    #New-Item -ItemType Directory -Path $TempDirectory -Force | Out-Null
+    #[Net.ServicePointManager]::SecurityProtocol = [Net.SecurityProtocolType]::Tls12
+    #(New-Object System.Net.WebClient).DownloadFile($DotNetInstallUrl, $DotNetInstallFile)
+
+    # Octopus modification to use version of the script configured to support TLS 1.2
+    $DotNetInstallFile = Join-Path $PSScriptRoot "dotnet-install.ps1"
+
+    # If global.json exists, load expected version
+    if (Test-Path $DotNetGlobalFile) {
+        $DotNetGlobal = $(Get-Content $DotNetGlobalFile | Out-String | ConvertFrom-Json)
+        if ($DotNetGlobal.PSObject.Properties["sdk"] -and $DotNetGlobal.sdk.PSObject.Properties["version"]) {
+            $DotNetVersion = $DotNetGlobal.sdk.version
+        }
+    }
+
+    # Install by channel or version
+    $DotNetDirectory = "$TempDirectory\dotnet-win"
+    if (!(Test-Path variable:DotNetVersion)) {
+        ExecSafe { & powershell $DotNetInstallFile -InstallDir $DotNetDirectory -Channel $DotNetChannel -NoPath }
+    } else {
+        ExecSafe { & powershell $DotNetInstallFile -InstallDir $DotNetDirectory -Version $DotNetVersion -NoPath }
+    }
+    # Octopus Modification
+    # Install the .NET 6.0 runtime as well
+    ExecSafe { & powershell $DotNetInstallFile -InstallDir $DotNetDirectory -Runtime dotnet -Channel 6.0 -NoPath }
+    # End Octopus Modification
+    $env:DOTNET_EXE = "$DotNetDirectory\dotnet.exe"
+}
+
+Write-Output "Microsoft (R) .NET SDK version $(& $env:DOTNET_EXE --version)"
+
+ExecSafe { & $env:DOTNET_EXE build $BuildProjectFile /nodeReuse:false /p:UseSharedCompilation=false -nologo -clp:NoSummary --verbosity quiet }
+ExecSafe { & $env:DOTNET_EXE run --project $BuildProjectFile --no-build -- $BuildArguments }