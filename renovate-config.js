// Several parts of this config such as the excludeList, preCannedPrNotes and some packageRules have been duplicated from the Octopus Server renovate.config as they also apply to Tentacle
// https://github.com/OctopusDeploy/OctopusDeploy/blob/main/renovate-config.js

const excludeList = [
  'dotnet-sdk', // The dotnet SDK update is a non-trivial piece of work
  'FluentAssertions', // FluentAssertions 8 and above introduced potential fees for developers
  'Halibut', // Various versions of Halibut are used for tests. We'll manually control this version
]

const preCannedPrNotes = {
  greenMeansGo: [
    'Green means go. Any issues in this PR should be caught as part of our tests and/or builds.',
  ],
}

module.exports = {
  timezone: 'Australia/Brisbane',
  requireConfig: 'optional',
  onboarding: false,

  ignoreDeps: excludeList,
  enabledManagers: ['nuget'],

  // Full list of built-in presets: https://docs.renovatebot.com/presets-default/
  extends: [
    'config:base',
    'group:monorepos',
    'group:recommended',
    ':rebaseStalePrs',
    ':automergeRequireAllStatusChecks',
  ],

  // Renovate will create a new issue in the repository.
  // This issue has a "dashboard" where you can get an overview of the status of all updates.
  // https://docs.renovatebot.com/key-concepts/dashboard/
  dependencyDashboard: true,
  dependencyDashboardTitle: 'Halibut Dependency Dashboard',

  platform: 'github',
  repositories: ['OctopusDeploy/Halibut'],
  reviewers: ['OctopusDeploy/team-server-at-scale'],
  labels: ['dependencies', 'Halibut'],
  branchPrefix: 'renovate-dotnet/',

  // Limit the amount of PRs created
  prConcurrentLimit: 2,
  prHourlyLimit: 1,

  // If set to false, Renovate will upgrade dependencies to their latest release only. Renovate will not separate major or minor branches.
  // https://docs.renovatebot.com/configuration-options/#separatemajorminor
  separateMajorMinor: false,

  packageRules: [
    {
<<<<<<< HEAD
=======
      // These packages use a custom fork of NuGet which we still rely on.
      groupName: 'NuGet Libraries',
      matchPackageNames: [
        'NuGet.Common',
        'NuGet.Configuration',
        'NuGet.Frameworks',
        'NuGet.Packaging',
        'NuGet.Packaging.Core',
        'NuGet.Packaging.Core.Types',
        'NuGet.Protocol.Core.Types',
        'NuGet.Protocol.Core.v3',
        'NuGet.Versioning',
      ],
      enabled: false,
    },
    // Keep the rest of the packages in alphabetical order (of package name). However, non-greenMeansGo packages should be placed before greenMeansGo packages
    // Non-greenMeansGo packages
    // <None at the moment. Replace this comment when some are introduced>

    // greenMeansGo packages
    {
>>>>>>> c5a06614
      matchPackageNames: ['Nsubstitute'],
      prBodyNotes: [
        ...preCannedPrNotes.greenMeansGo,
        'Used extensively throughout tests. Any breaking changes are likely to be surfaced in the test suite.',
      ],
    },
  ],
}<|MERGE_RESOLUTION|>--- conflicted
+++ resolved
@@ -51,31 +51,12 @@
   separateMajorMinor: false,
 
   packageRules: [
-    {
-<<<<<<< HEAD
-=======
-      // These packages use a custom fork of NuGet which we still rely on.
-      groupName: 'NuGet Libraries',
-      matchPackageNames: [
-        'NuGet.Common',
-        'NuGet.Configuration',
-        'NuGet.Frameworks',
-        'NuGet.Packaging',
-        'NuGet.Packaging.Core',
-        'NuGet.Packaging.Core.Types',
-        'NuGet.Protocol.Core.Types',
-        'NuGet.Protocol.Core.v3',
-        'NuGet.Versioning',
-      ],
-      enabled: false,
-    },
     // Keep the rest of the packages in alphabetical order (of package name). However, non-greenMeansGo packages should be placed before greenMeansGo packages
     // Non-greenMeansGo packages
     // <None at the moment. Replace this comment when some are introduced>
 
     // greenMeansGo packages
     {
->>>>>>> c5a06614
       matchPackageNames: ['Nsubstitute'],
       prBodyNotes: [
         ...preCannedPrNotes.greenMeansGo,
